--- conflicted
+++ resolved
@@ -428,11 +428,7 @@
    */
   selectCtrls (y) {
     document.getElementById('ctrlpointgrip_' + this.index + 'c1').setAttribute('fill', y ? '#0FF' : '#EEE');
-<<<<<<< HEAD
-    document.getElementById('ctrlpointgrip_' + this.index + 'c2').setAttribute('fill', y ? '#0FF' : '#EEE')
-=======
     document.getElementById('ctrlpointgrip_' + this.index + 'c2').setAttribute('fill', y ? '#0FF' : '#EEE');
->>>>>>> 0aba0431
   }
 
   /**
