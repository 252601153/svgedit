--- conflicted
+++ resolved
@@ -116,11 +116,7 @@
   // curBBoxes = [];
   let closest, foundCur;
   // jQuery sorts this list
-<<<<<<< HEAD
-  const list = elementContext_.getIntersectionList(getStrokedBBoxDefaultVisible([selected]));
-=======
   const list = elementContext_.getIntersectionList(getStrokedBBoxDefaultVisible([ selected ]));
->>>>>>> 0aba0431
   if (dir === 'Down') { list.reverse(); }
 
   Array.prototype.forEach.call(list, function (el) {
@@ -735,15 +731,9 @@
     xform.setTranslate(pt.x, pt.y);
     tlist.appendItem(xform);
     recalculateDimensions(elem);
-<<<<<<< HEAD
-    elementContext_.call('selected', [elem]);
-  } else if (dataStorage.has($elem, 'symbol')) {
-    elem = dataStorage.get($elem, 'symbol')
-=======
     elementContext_.call('selected', [ elem ]);
   } else if (dataStorage.has($elem, 'symbol')) {
     elem = dataStorage.get($elem, 'symbol');
->>>>>>> 0aba0431
 
     ts = $elem.attr('transform');
     const pos = $elem.attr([ 'x', 'y' ]);
