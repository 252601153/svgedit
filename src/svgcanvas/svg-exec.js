/**
 * Tools for svg.
 * @module svg
 * @license MIT
 * @copyright 2011 Jeff Schiller
 */

import { jsPDF } from 'jspdf/dist/jspdf.es.min.js';
import 'svg2pdf.js/dist/svg2pdf.es.js';
import html2canvas from 'html2canvas';
import * as hstry from './history.js';
import {
  text2xml, cleanupElement, findDefs, getHref, preventClickDefault,
  toXml, getStrokedBBoxDefaultVisible, encode64, createObjectURL,
  dataURLToObjectURL, walkTree, getBBox as utilsGetBBox
} from './utilities.js';
import {
  transformPoint, transformListToTransform
} from './math.js';
import {
  convertUnit, shortFloat, convertToNum
} from '../common/units.js';
import { isGecko, isChrome, isWebkit } from '../common/browser.js';
import * as pathModule from './path.js';
import { NS } from './namespaces.js';
import * as draw from './draw.js';
import {
  recalculateDimensions
} from './recalculate.js';
import { getParents, getClosest } from '../editor/components/jgraduate/Util.js';

const {
  InsertElementCommand, RemoveElementCommand,
  ChangeElementCommand, BatchCommand
} = hstry;

let svgCanvas = null;

/**
* @function module:svg-exec.init
* @param {module:svg-exec.SvgCanvas#init} svgContext
* @returns {void}
*/
export const init = function (canvas) {
  svgCanvas = canvas;
};

/**
* Main function to set up the SVG content for output.
* @function module:svgcanvas.SvgCanvas#svgCanvasToString
* @returns {string} The SVG image for output
*/
export const svgCanvasToString = function () {
  // keep calling it until there are none to remove
  while (svgCanvas.removeUnusedDefElems() > 0) { } // eslint-disable-line no-empty

  svgCanvas.pathActions.clear(true);

  // Keep SVG-Edit comment on top
  const childNodesElems = svgCanvas.getSvgContent().childNodes;
  childNodesElems.forEach(function (node, i) {
    if (i && node.nodeType === 8 && node.data.includes('Created with')) {
      svgCanvas.getSvgContent().firstChild.before(node);
    }
  });

  // Move out of in-group editing mode
  if (svgCanvas.getCurrentGroup()) {
    draw.leaveContext();
    svgCanvas.selectOnly([ svgCanvas.getCurrentGroup() ]);
  }

  const nakedSvgs = [];

  // Unwrap gsvg if it has no special attributes (only id and style)
  const gsvgElems = svgCanvas.getSvgContent().querySelectorAll('g[data-gsvg]');
  Array.prototype.forEach.call(gsvgElems, function (element) {
    const attrs = element.attributes;
    let len = attrs.length;
    for (let i = 0; i < len; i++) {
      if (attrs[i].nodeName === 'id' || attrs[i].nodeName === 'style') {
        len--;
      }
    }
    // No significant attributes, so ungroup
    if (len <= 0) {
      const svg = element.firstChild;
      nakedSvgs.push(svg);
      element.replaceWith(svg);
    }
  });
  const output = svgCanvas.svgToString(svgCanvas.getSvgContent(), 0);

  // Rewrap gsvg
  if (nakedSvgs.length) {
    Array.prototype.forEach.call(nakedSvgs, function (el) {
      svgCanvas.groupSvgElem(el);
    });
  }

  return output;
};

/**
* Sub function ran on each SVG element to convert it to a string as desired.
* @function module:svgcanvas.SvgCanvas#svgToString
* @param {Element} elem - The SVG element to convert
* @param {Integer} indent - Number of spaces to indent this tag
* @returns {string} The given element as an SVG tag
*/
export const svgToString = function (elem, indent) {
  const curConfig = svgCanvas.getCurConfig();
  const nsMap = svgCanvas.getNsMap();
  const out = [];
  const unit = curConfig.baseUnit;
  const unitRe = new RegExp('^-?[\\d\\.]+' + unit + '$');

  if (elem) {
    cleanupElement(elem);
    const attrs = [ ...elem.attributes ];
    const childs = elem.childNodes;
    attrs.sort((a, b) => {
      return a.name > b.name ? -1 : 1;
    });

    for (let i = 0; i < indent; i++) { out.push(' '); }
    out.push('<'); out.push(elem.nodeName);
    if (elem.id === 'svgcontent') {
      // Process root element separately
      const res = svgCanvas.getResolution();

      const vb = '';
      // TODO: Allow this by dividing all values by current baseVal
      // Note that this also means we should properly deal with this on import
      // if (curConfig.baseUnit !== 'px') {
      //   const unit = curConfig.baseUnit;
      //   const unitM = getTypeMap()[unit];
      //   res.w = shortFloat(res.w / unitM);
      //   res.h = shortFloat(res.h / unitM);
      //   vb = ' viewBox="' + [0, 0, res.w, res.h].join(' ') + '"';
      //   res.w += unit;
      //   res.h += unit;
      // }

      if (unit !== 'px') {
        res.w = convertUnit(res.w, unit) + unit;
        res.h = convertUnit(res.h, unit) + unit;
      }

      out.push(' width="' + res.w + '" height="' + res.h + '"' + vb + ' xmlns="' + NS.SVG + '"');

      const nsuris = {};

      // Check elements for namespaces, add if found
      const csElements = elem.querySelectorAll('*');
      const cElements = Array.prototype.slice.call(csElements);
      cElements.push(elem);
      Array.prototype.forEach.call(cElements, function (el) {
        // const el = this;
        // for some elements have no attribute
        const uri = el.namespaceURI;
        if (uri && !nsuris[uri] && nsMap[uri] && nsMap[uri] !== 'xmlns' && nsMap[uri] !== 'xml') {
          nsuris[uri] = true;
          out.push(' xmlns:' + nsMap[uri] + '="' + uri + '"');
        }
        if (el.attributes.length > 0) {
          for (const [ , attr ] of Object.entries(el.attributes)) {
            const u = attr.namespaceURI;
            if (u && !nsuris[u] && nsMap[u] !== 'xmlns' && nsMap[u] !== 'xml') {
              nsuris[u] = true;
              out.push(' xmlns:' + nsMap[u] + '="' + u + '"');
            }
          }
        }
      });

      let i = attrs.length;
      const attrNames = [ 'width', 'height', 'xmlns', 'x', 'y', 'viewBox', 'id', 'overflow' ];
      while (i--) {
        const attr = attrs[i];
        const attrVal = toXml(attr.value);

        // Namespaces have already been dealt with, so skip
        if (attr.nodeName.startsWith('xmlns:')) { continue; }

        // only serialize attributes we don't use internally
        if (attrVal !== '' && !attrNames.includes(attr.localName) && (!attr.namespaceURI || nsMap[attr.namespaceURI])) {
          out.push(' ');
          out.push(attr.nodeName); out.push('="');
          out.push(attrVal); out.push('"');
        }
      }
    } else {
      // Skip empty defs
      if (elem.nodeName === 'defs' && !elem.firstChild) { return ''; }

      const mozAttrs = [ '-moz-math-font-style', '_moz-math-font-style' ];
      for (let i = attrs.length - 1; i >= 0; i--) {
        const attr = attrs[i];
        let attrVal = toXml(attr.value);
        // remove bogus attributes added by Gecko
        if (mozAttrs.includes(attr.localName)) { continue; }
        if (attrVal === 'null') {
          const styleName = attr.localName.replace(/-[a-z]/g, (s) => s[1].toUpperCase());
          if (Object.prototype.hasOwnProperty.call(elem.style, styleName)) { continue; }
        }
        if (attrVal !== '') {
          if (attrVal.startsWith('pointer-events')) { continue; }
          if (attr.localName === 'class' && attrVal.startsWith('se_')) { continue; }
          out.push(' ');
          if (attr.localName === 'd') { attrVal = svgCanvas.pathActions.convertPath(elem, true); }
          if (!isNaN(attrVal)) {
            attrVal = shortFloat(attrVal);
          } else if (unitRe.test(attrVal)) {
            attrVal = shortFloat(attrVal) + unit;
          }

          // Embed images when saving
          if (svgCanvas.getSvgOptionApply() &&
            elem.nodeName === 'image' &&
            attr.localName === 'href' &&
            svgCanvas.getSvgOptionImages() &&
            svgCanvas.getSvgOptionImages() === 'embed'
          ) {
            const img = svgCanvas.getEncodableImages(attrVal);
            if (img) { attrVal = img; }
          }

          // map various namespaces to our fixed namespace prefixes
          // (the default xmlns attribute itself does not get a prefix)
          if (!attr.namespaceURI || attr.namespaceURI === NS.SVG || nsMap[attr.namespaceURI]) {
            out.push(attr.nodeName); out.push('="');
            out.push(attrVal); out.push('"');
          }
        }
      }
    }

    if (elem.hasChildNodes()) {
      out.push('>');
      indent++;
      let bOneLine = false;

      for (let i = 0; i < childs.length; i++) {
        const child = childs.item(i);
        switch (child.nodeType) {
        case 1: // element node
          out.push('\n');
          out.push(svgCanvas.svgToString(child, indent));
          break;
        case 3: { // text node
          const str = child.nodeValue.replace(/^\s+|\s+$/g, '');
          if (str !== '') {
            bOneLine = true;
            out.push(String(toXml(str)));
          }
          break;
        } case 4: // cdata node
          out.push('\n');
          out.push(new Array(indent + 1).join(' '));
          out.push('<![CDATA[');
          out.push(child.nodeValue);
          out.push(']]>');
          break;
        case 8: // comment
          out.push('\n');
          out.push(new Array(indent + 1).join(' '));
          out.push('<!--');
          out.push(child.data);
          out.push('-->');
          break;
        } // switch on node type
      }
      indent--;
      if (!bOneLine) {
        out.push('\n');
        for (let i = 0; i < indent; i++) { out.push(' '); }
      }
      out.push('</'); out.push(elem.nodeName); out.push('>');
    } else {
      out.push('/>');
    }
  }
  return out.join('');
}; // end svgToString()

/**
* This function sets the current drawing as the input SVG XML.
* @function module:svgcanvas.SvgCanvas#setSvgString
* @param {string} xmlString - The SVG as XML text.
* @param {boolean} [preventUndo=false] - Indicates if we want to do the
* changes without adding them to the undo stack - e.g. for initializing a
* drawing on page load.
* @fires module:svgcanvas.SvgCanvas#event:setnonce
* @fires module:svgcanvas.SvgCanvas#event:unsetnonce
* @fires module:svgcanvas.SvgCanvas#event:changed
* @returns {boolean} This function returns `false` if the set was
*     unsuccessful, `true` otherwise.
*/
export const setSvgString = function (xmlString, preventUndo) {
  const curConfig = svgCanvas.getCurConfig();
  const dataStorage = svgCanvas.getDataStorage();
  try {
    // convert string into XML document
    const newDoc = text2xml(xmlString);
    if (newDoc.firstElementChild &&
      newDoc.firstElementChild.namespaceURI !== NS.SVG) {
      return false;
    }

    svgCanvas.prepareSvg(newDoc);

    const batchCmd = new BatchCommand('Change Source');

    // remove old svg document
    const { nextSibling } = svgCanvas.getSvgContent();

    svgCanvas.getSvgContent().remove();
    const oldzoom = svgCanvas.getSvgContent();
    batchCmd.addSubCommand(new RemoveElementCommand(oldzoom, nextSibling, svgCanvas.getSvgRoot()));

    // set new svg document
    // If DOM3 adoptNode() available, use it. Otherwise fall back to DOM2 importNode()
    if (svgCanvas.getDOMDocument().adoptNode) {
      svgCanvas.setSvgContent(svgCanvas.getDOMDocument().adoptNode(newDoc.documentElement));
    } else {
      svgCanvas.setSvgContent(svgCanvas.getDOMDocument().importNode(newDoc.documentElement, true));
    }

    svgCanvas.getSvgRoot().append(svgCanvas.getSvgContent());
    const content = svgCanvas.getSvgContent();

    svgCanvas.current_drawing_ = new draw.Drawing(svgCanvas.getSvgContent(), svgCanvas.getIdPrefix());

    // retrieve or set the nonce
    const nonce = svgCanvas.getCurrentDrawing().getNonce();
    if (nonce) {
      svgCanvas.call('setnonce', nonce);
    } else {
      svgCanvas.call('unsetnonce');
    }

    // change image href vals if possible
    const elements = content.querySelectorAll('image');
    Array.prototype.forEach.call(elements, function (image) {
      preventClickDefault(image);
      const val = svgCanvas.getHref(image);
      if (val) {
        if (val.startsWith('data:')) {
          // Check if an SVG-edit data URI
          const m = val.match(/svgedit_url=(.*?);/);
          // const m = val.match(/svgedit_url=(?<url>.*?);/);
          if (m) {
            const url = decodeURIComponent(m[1]);
            // const url = decodeURIComponent(m.groups.url);
            const iimg = new Image();
            iimg.addEventListener("load", () => {
              image.setAttributeNS(NS.XLINK, 'xlink:href', url);
            });
            iimg.src = url;
          }
        }
        // Add to encodableImages if it loads
        svgCanvas.embedImage(val);
      }
    });
    // Duplicate id replace changes
    const nodes = content.querySelectorAll('[id]');
    const ids = {};
    const totalNodes = nodes.length;

    for(let i=0; i<totalNodes; i++) {
      const currentId = nodes[i].id ? nodes[i].id : "undefined";
      if(isNaN(ids[currentId])) {
        ids[currentId] = 0;
      }
      ids[currentId]++;
    }

    Object.entries(ids).forEach(([ key, value ]) => {
      if (value > 1) {
        const nodes = content.querySelectorAll('[id="'+key+'"]');
        for(let i=1; i<nodes.length; i++) {
          nodes[i].setAttribute('id', svgCanvas.getNextId());
        }
      }
    });


    // Wrap child SVGs in group elements
    const svgElements = content.querySelectorAll('svg');
    Array.prototype.forEach.call(svgElements, function (element) {
      // Skip if it's in a <defs>
      if (getClosest(element.parentNode, 'defs')) { return; }

      svgCanvas.uniquifyElems(element);

      // Check if it already has a gsvg group
      const pa = element.parentNode;
      if (pa.childNodes.length === 1 && pa.nodeName === 'g') {
        dataStorage.put(pa, 'gsvg', element);
        pa.id = pa.id || svgCanvas.getNextId();
      } else {
        svgCanvas.groupSvgElem(element);
      }
    });

    // For Firefox: Put all paint elems in defs
    if (isGecko()) {
      const svgDefs = findDefs();
      const findElems = content.querySelectorAll('linearGradient, radialGradient, pattern');
      Array.prototype.forEach.call(findElems, function (ele) {
        svgDefs.appendChild(ele);
      });
    }

    // Set ref element for <use> elements

    // TODO: This should also be done if the object is re-added through "redo"
    svgCanvas.setUseData(content);

    svgCanvas.convertGradients(content);

    const attrs = {
      id: 'svgcontent',
      overflow: curConfig.show_outside_canvas ? 'visible' : 'hidden'
    };

    let percs = false;

    // determine proper size
    if (content.getAttribute('viewBox')) {
      const viBox = content.getAttribute('viewBox');
      const vb = viBox.split(' ');
      attrs.width = vb[2];
      attrs.height = vb[3];
      // handle content that doesn't have a viewBox
    } else {
      [ 'width', 'height' ].forEach(function (dim) {
        // Set to 100 if not given
        const val = content.getAttribute(dim) || '100%';
        if (String(val).substr(-1) === '%') {
          // Use user units if percentage given
          percs = true;
        } else {
          attrs[dim] = convertToNum(dim, val);
        }
      });
    }

    // identify layers
    draw.identifyLayers();

    // Give ID for any visible layer children missing one
    const chiElems = content.children;
    Array.prototype.forEach.call(chiElems, function (chiElem) {
      const visElems = chiElem.querySelectorAll(svgCanvas.getVisElems());
      Array.prototype.forEach.call(visElems, function (elem) {
        if (!elem.id) { elem.id = svgCanvas.getNextId(); }
      });
    });

    // Percentage width/height, so let's base it on visible elements
    if (percs) {
      const bb = getStrokedBBoxDefaultVisible();
      attrs.width = bb.width + bb.x;
      attrs.height = bb.height + bb.y;
    }

    // Just in case negative numbers are given or
    // result from the percs calculation
    if (attrs.width <= 0) { attrs.width = 100; }
    if (attrs.height <= 0) { attrs.height = 100; }

    for (const [ key, value ] of Object.entries(attrs)) {
      content.setAttribute(key, value);
    }
    svgCanvas.contentW = attrs.width;
    svgCanvas.contentH = attrs.height;

    batchCmd.addSubCommand(new InsertElementCommand(svgCanvas.getSvgContent()));
    // update root to the correct size
    const width = content.getAttribute('width');
    const height = content.getAttribute('height');
    const changes = { width: width, height: height };
    batchCmd.addSubCommand(new ChangeElementCommand(svgCanvas.getSvgRoot(), changes));

    // reset zoom
    svgCanvas.setZoom(1);

    svgCanvas.clearSelection();
    pathModule.clearData();
    svgCanvas.getSvgRoot().append(svgCanvas.selectorManager.selectorParentGroup);

    if (!preventUndo) svgCanvas.addCommandToHistory(batchCmd);
    svgCanvas.call('changed', [ svgCanvas.getSvgContent() ]);
  } catch (e) {
    console.error(e);
    return false;
  }

  return true;
};

/**
* This function imports the input SVG XML as a `<symbol>` in the `<defs>`, then adds a
* `<use>` to the current layer.
* @function module:svgcanvas.SvgCanvas#importSvgString
* @param {string} xmlString - The SVG as XML text.
* @fires module:svgcanvas.SvgCanvas#event:changed
* @returns {null|Element} This function returns null if the import was unsuccessful, or the element otherwise.
* @todo
* - properly handle if namespace is introduced by imported content (must add to svgcontent
* and update all prefixes in the imported node)
* - properly handle recalculating dimensions, `recalculateDimensions()` doesn't handle
* arbitrary transform lists, but makes some assumptions about how the transform list
* was obtained
*/
export const importSvgString = function (xmlString) {
  const dataStorage = svgCanvas.getDataStorage();
  let j; let ts; let useEl;
  try {
    // Get unique ID
    const uid = encode64(xmlString.length + xmlString).substr(0, 32);

    let useExisting = false;
    // Look for symbol and make sure symbol exists in image
<<<<<<< HEAD
    if (svgCanvas.getImportIds(uid) && svgCanvas.getImportIds(uid).symbol) {
      const parents = getParents(svgCanvas.getImportIds(uid).symbol, '#svgroot');
      if (parents.length) {
=======
    if (svgContext_.getImportIds(uid) && svgContext_.getImportIds(uid).symbol) {
      const parents = getParents(svgContext_.getImportIds(uid).symbol, '#svgroot');
      if (parents?.length) {
>>>>>>> 279bdc77
        useExisting = true;
      }
    }

    const batchCmd = new BatchCommand('Import Image');
    let symbol;
    if (useExisting) {
      symbol = svgCanvas.getImportIds(uid).symbol;
      ts = svgCanvas.getImportIds(uid).xform;
    } else {
      // convert string into XML document
      const newDoc = text2xml(xmlString);

      svgCanvas.prepareSvg(newDoc);

      // import new svg document into our document
      // If DOM3 adoptNode() available, use it. Otherwise fall back to DOM2 importNode()
      const svg = svgCanvas.getDOMDocument().adoptNode
        ? svgCanvas.getDOMDocument().adoptNode(newDoc.documentElement)
        : svgCanvas.getDOMDocument().importNode(newDoc.documentElement, true);

      svgCanvas.uniquifyElems(svg);

      const innerw = convertToNum('width', svg.getAttribute('width'));
      const innerh = convertToNum('height', svg.getAttribute('height'));
      const innervb = svg.getAttribute('viewBox');
      // if no explicit viewbox, create one out of the width and height
      const vb = innervb ? innervb.split(' ') : [ 0, 0, innerw, innerh ];
      for (j = 0; j < 4; ++j) {
        vb[j] = Number(vb[j]);
      }

      // TODO: properly handle preserveAspectRatio
      const // canvasw = +svgContent.getAttribute('width'),
        canvash = Number(svgCanvas.getSvgContent().getAttribute('height'));
      // imported content should be 1/3 of the canvas on its largest dimension

      ts = innerh > innerw ? 'scale(' + (canvash / 3) / vb[3] + ')' : 'scale(' + (canvash / 3) / vb[2] + ')';

      // Hack to make recalculateDimensions understand how to scale
      ts = 'translate(0) ' + ts + ' translate(0)';

      symbol = svgCanvas.getDOMDocument().createElementNS(NS.SVG, 'symbol');
      const defs = findDefs();

      if (isGecko()) {
        // Move all gradients into root for Firefox, workaround for this bug:
        // https://bugzilla.mozilla.org/show_bug.cgi?id=353575
        // TODO: Make this properly undo-able.
        const elements = svg.querySelectorAll('linearGradient, radialGradient, pattern');
        Array.prototype.forEach.call(elements, function (el) {
          defs.appendChild(el);
        });
      }

      while (svg.firstChild) {
        const first = svg.firstChild;
        symbol.append(first);
      }
      const attrs = svg.attributes;
      for (const attr of attrs) { // Ok for `NamedNodeMap`
        symbol.setAttribute(attr.nodeName, attr.value);
      }
      symbol.id = svgCanvas.getNextId();

      // Store data
      svgCanvas.setImportIds(uid, {
        symbol,
        xform: ts
      });

      findDefs().append(symbol);
      batchCmd.addSubCommand(new InsertElementCommand(symbol));
    }

    useEl = svgCanvas.getDOMDocument().createElementNS(NS.SVG, 'use');
    useEl.id = svgCanvas.getNextId();
    svgCanvas.setHref(useEl, '#' + symbol.id);

    (svgCanvas.getCurrentGroup() || svgCanvas.getCurrentDrawing().getCurrentLayer()).append(useEl);
    batchCmd.addSubCommand(new InsertElementCommand(useEl));
    svgCanvas.clearSelection();

    useEl.setAttribute('transform', ts);
    recalculateDimensions(useEl);
    dataStorage.put(useEl, 'symbol', symbol);
    dataStorage.put(useEl, 'ref', symbol);
    svgCanvas.addToSelection([ useEl ]);

    // TODO: Find way to add this in a recalculateDimensions-parsable way
    // if (vb[0] !== 0 || vb[1] !== 0) {
    //   ts = 'translate(' + (-vb[0]) + ',' + (-vb[1]) + ') ' + ts;
    // }
    svgCanvas.addCommandToHistory(batchCmd);
    svgCanvas.call('changed', [ svgCanvas.getSvgContent() ]);
  } catch (e) {
    console.error(e);
    return null;
  }

  // we want to return the element so we can automatically select it
  return useEl;
};
/**
 * Function to run when image data is found.
 * @callback module:svgcanvas.ImageEmbeddedCallback
 * @param {string|false} result Data URL
 * @returns {void}
 */
/**
* Converts a given image file to a data URL when possible, then runs a given callback.
* @function module:svgcanvas.SvgCanvas#embedImage
* @param {string} src - The path/URL of the image
* @returns {Promise<string|false>} Resolves to a Data URL (string|false)
*/
export const embedImage = function (src) {
  // Todo: Remove this Promise in favor of making an async/await `Image.load` utility
  return new Promise(function (resolve, reject) {
    // load in the image and once it's loaded, get the dimensions
    const imgI = new Image();
    imgI.addEventListener("load", (e) => {
      // create a canvas the same size as the raster image
      const cvs = document.createElement('canvas');
      cvs.width = e.currentTarget.width;
      cvs.height = e.currentTarget.height;
      // load the raster image into the canvas
      cvs.getContext('2d').drawImage(e.currentTarget, 0, 0);
      // retrieve the data: URL
      try {
        let urldata = ';svgedit_url=' + encodeURIComponent(src);
        urldata = cvs.toDataURL().replace(';base64', urldata + ';base64');
        svgCanvas.setEncodableImages(src, urldata);
      } catch (e) {
        svgCanvas.setEncodableImages(src, false);
      }
      svgCanvas.setGoodImage(src);
      resolve(svgCanvas.getEncodableImages(src));
    });
    imgI.addEventListener("error", (e) => {
      reject(`error loading image: ${e.currentTarget.attributes.src.value}`);
    });
    imgI.setAttribute('src', src);
  });
};

/**
* @typedef {PlainObject} module:svgcanvas.IssuesAndCodes
* @property {string[]} issueCodes The locale-independent code names
* @property {string[]} issues The localized descriptions
*/

/**
* Codes only is useful for locale-independent detection.
* @returns {module:svgcanvas.IssuesAndCodes}
*/
function getIssues() {
  const uiStrings = svgCanvas.getUIStrings();
  // remove the selected outline before serializing
  svgCanvas.clearSelection();

  // Check for known CanVG issues
  const issues = [];
  const issueCodes = [];

  // Selector and notice
  const issueList = {
    feGaussianBlur: uiStrings.exportNoBlur,
    foreignObject: uiStrings.exportNoforeignObject,
    '[stroke-dasharray]': uiStrings.exportNoDashArray
  };
  const content = svgCanvas.getSvgContent();

  // Add font/text check if Canvas Text API is not implemented
  if (!('font' in document.querySelector('CANVAS').getContext('2d'))) {
    issueList.text = uiStrings.exportNoText;
  }

  for (const [ sel, descr ] of Object.entries(issueList)) {
    if (content.querySelectorAll(sel).length) {
      issueCodes.push(sel);
      issues.push(descr);
    }
  }
  return { issues, issueCodes };
}
/**
* @typedef {PlainObject} module:svgcanvas.ImageExportedResults
* @property {string} datauri Contents as a Data URL
* @property {string} bloburl May be the empty string
* @property {string} svg The SVG contents as a string
* @property {string[]} issues The localization messages of `issueCodes`
* @property {module:svgcanvas.IssueCode[]} issueCodes CanVG issues found with the SVG
* @property {"PNG"|"JPEG"|"BMP"|"WEBP"|"ICO"} type The chosen image type
* @property {"image/png"|"image/jpeg"|"image/bmp"|"image/webp"} mimeType The image MIME type
* @property {Float} quality A decimal between 0 and 1 (for use with JPEG or WEBP)
* @property {string} exportWindowName A convenience for passing along a `window.name` to target a window on which the export could be added
*/

/**
* Generates a PNG (or JPG, BMP, WEBP) Data URL based on the current image,
* then calls "exported" with an object including the string, image
* information, and any issues found.
* @function module:svgcanvas.SvgCanvas#rasterExport
* @param {"PNG"|"JPEG"|"BMP"|"WEBP"|"ICO"} [imgType="PNG"]
* @param {Float} [quality] Between 0 and 1
* @param {string} [exportWindowName]
* @param {PlainObject} [opts]
* @param {boolean} [opts.avoidEvent]
* @fires module:svgcanvas.SvgCanvas#event:exported
* @todo Confirm/fix ICO type
* @returns {Promise<module:svgcanvas.ImageExportedResults>} Resolves to {@link module:svgcanvas.ImageExportedResults}
*/
export const rasterExport = async function (imgType, quality, exportWindowName, opts = {}) {
  const type = imgType === 'ICO' ? 'BMP' : (imgType || 'PNG');
  const mimeType = 'image/' + type.toLowerCase();
  const { issues, issueCodes } = getIssues();
  const svg = svgCanvas.svgCanvasToString();

  const iframe = document.createElement('iframe');
  iframe.onload = function() {
    const iframedoc=iframe.contentDocument||iframe.contentWindow.document;
    const ele = svgCanvas.getSvgContent();
    const cln = ele.cloneNode(true);
    iframedoc.body.appendChild(cln);
    setTimeout(function(){
      // eslint-disable-next-line promise/catch-or-return
      html2canvas(iframedoc.body, { useCORS: true, allowTaint: true }).then((canvas) => {
        return new Promise((resolve) => {
          const dataURLType = type.toLowerCase();
          const datauri = quality
            ? canvas.toDataURL('image/' + dataURLType, quality)
            : canvas.toDataURL('image/' + dataURLType);
          iframe.parentNode.removeChild(iframe);
          let bloburl;

          function done() {
            const obj = {
              datauri, bloburl, svg, issues, issueCodes, type: imgType,
              mimeType, quality, exportWindowName
            };
            if (!opts.avoidEvent) {
              svgCanvas.call('exported', obj);
            }
            resolve(obj);
          }
          if (canvas.toBlob) {
            canvas.toBlob((blob) => {
              bloburl = createObjectURL(blob);
              done();
            }, mimeType, quality);
            return;
          }
          bloburl = dataURLToObjectURL(datauri);
          done();
        });
      });
    }, 1000);
  };
  document.body.appendChild(iframe);
};

/**
* @typedef {void|"save"|"arraybuffer"|"blob"|"datauristring"|"dataurlstring"|"dataurlnewwindow"|"datauri"|"dataurl"} external:jsPDF.OutputType
* @todo Newer version to add also allows these `outputType` values "bloburi"|"bloburl" which return strings, so document here and for `outputType` of `module:svgcanvas.PDFExportedResults` below if added
*/
/**
* @typedef {PlainObject} module:svgcanvas.PDFExportedResults
* @property {string} svg The SVG PDF output
* @property {string|ArrayBuffer|Blob|window} output The output based on the `outputType`;
* if `undefined`, "datauristring", "dataurlstring", "datauri",
* or "dataurl", will be a string (`undefined` gives a document, while the others
* build as Data URLs; "datauri" and "dataurl" change the location of the current page); if
* "arraybuffer", will return `ArrayBuffer`; if "blob", returns a `Blob`;
* if "dataurlnewwindow", will change the current page's location and return a string
* if in Safari and no window object is found; otherwise opens in, and returns, a new `window`
* object; if "save", will have the same return as "dataurlnewwindow" if
* `navigator.getUserMedia` support is found without `URL.createObjectURL` support; otherwise
* returns `undefined` but attempts to save
* @property {external:jsPDF.OutputType} outputType
* @property {string[]} issues The human-readable localization messages of corresponding `issueCodes`
* @property {module:svgcanvas.IssueCode[]} issueCodes
* @property {string} exportWindowName
*/

/**
* Generates a PDF based on the current image, then calls "exportedPDF" with
* an object including the string, the data URL, and any issues found.
* @function module:svgcanvas.SvgCanvas#exportPDF
* @param {string} [exportWindowName] Will also be used for the download file name here
* @param {external:jsPDF.OutputType} [outputType="dataurlstring"]
* @fires module:svgcanvas.SvgCanvas#event:exportedPDF
* @returns {Promise<module:svgcanvas.PDFExportedResults>} Resolves to {@link module:svgcanvas.PDFExportedResults}
*/
export const exportPDF = async (
  exportWindowName,
  outputType = isChrome() ? 'save' : undefined
) => {
  const res = svgCanvas.getResolution();
  const orientation = res.w > res.h ? 'landscape' : 'portrait';
  const unit = 'pt'; // curConfig.baseUnit; // We could use baseUnit, but that is presumably not intended for export purposes
  const iframe = document.createElement('iframe');
  iframe.onload = function() {
    const iframedoc=iframe.contentDocument||iframe.contentWindow.document;
    const ele = svgCanvas.getSvgContent();
    const cln = ele.cloneNode(true);
    iframedoc.body.appendChild(cln);
    setTimeout(function(){
      // eslint-disable-next-line promise/catch-or-return
      html2canvas(iframedoc.body, { useCORS: true, allowTaint: true }).then((canvas) => {
        const imgData = canvas.toDataURL('image/png');
        const doc = new jsPDF({
          orientation: orientation,
          unit: unit,
          format: [ res.w, res.h ]
        });
        const docTitle = svgCanvas.getDocumentTitle();
        doc.setProperties({
          title: docTitle
        });
        doc.addImage(imgData, 'PNG', 0, 0, res.w, res.h);
        iframe.parentNode.removeChild(iframe);
        const { issues, issueCodes } = getIssues();
        outputType = outputType || 'dataurlstring';
        const obj = { issues, issueCodes, exportWindowName, outputType };
        obj.output = doc.output(outputType, outputType === 'save' ? (exportWindowName || 'svg.pdf') : undefined);
        svgCanvas.call('exportedPDF', obj);
        return obj;
      });
    }, 1000);
  };
  document.body.appendChild(iframe);
};
/**
* Ensure each element has a unique ID.
* @function module:svgcanvas.SvgCanvas#uniquifyElems
* @param {Element} g - The parent element of the tree to give unique IDs
* @returns {void}
*/
export const uniquifyElemsMethod = function (g) {
  const ids = {};
  // TODO: Handle markers and connectors. These are not yet re-identified properly
  // as their referring elements do not get remapped.
  //
  // <marker id='se_marker_end_svg_7'/>
  // <polyline id='svg_7' se:connector='svg_1 svg_6' marker-end='url(#se_marker_end_svg_7)'/>
  //
  // Problem #1: if svg_1 gets renamed, we do not update the polyline's se:connector attribute
  // Problem #2: if the polyline svg_7 gets renamed, we do not update the marker id nor the polyline's marker-end attribute
  const refElems = [ 'filter', 'linearGradient', 'pattern', 'radialGradient', 'symbol', 'textPath', 'use' ];

  walkTree(g, function (n) {
    // if it's an element node
    if (n.nodeType === 1) {
      // and the element has an ID
      if (n.id) {
        // and we haven't tracked this ID yet
        if (!(n.id in ids)) {
          // add this id to our map
          ids[n.id] = { elem: null, attrs: [], hrefs: [] };
        }
        ids[n.id].elem = n;
      }

      // now search for all attributes on this element that might refer
      // to other elements
      svgCanvas.getrefAttrs().forEach(function(attr){
        const attrnode = n.getAttributeNode(attr);
        if (attrnode) {
          // the incoming file has been sanitized, so we should be able to safely just strip off the leading #
          const url = svgCanvas.getUrlFromAttr(attrnode.value);
          const refid = url ? url.substr(1) : null;
          if (refid) {
            if (!(refid in ids)) {
              // add this id to our map
              ids[refid] = { elem: null, attrs: [], hrefs: [] };
            }
            ids[refid].attrs.push(attrnode);
          }
        }
      });

      // check xlink:href now
      const href = svgCanvas.getHref(n);
      // TODO: what if an <image> or <a> element refers to an element internally?
      if (href && refElems.includes(n.nodeName)) {
        const refid = href.substr(1);
        if (refid) {
          if (!(refid in ids)) {
            // add this id to our map
            ids[refid] = { elem: null, attrs: [], hrefs: [] };
          }
          ids[refid].hrefs.push(n);
        }
      }
    }
  });

  // in ids, we now have a map of ids, elements and attributes, let's re-identify
  for (const oldid in ids) {
    if (!oldid) { continue; }
    const { elem } = ids[oldid];
    if (elem) {
      const newid = svgCanvas.getNextId();

      // assign element its new id
      elem.id = newid;

      // remap all url() attributes
      const { attrs } = ids[oldid];
      let j = attrs.length;
      while (j--) {
        const attr = attrs[j];
        attr.ownerElement.setAttribute(attr.name, 'url(#' + newid + ')');
      }

      // remap all href attributes
      const hreffers = ids[oldid].hrefs;
      let k = hreffers.length;
      while (k--) {
        const hreffer = hreffers[k];
        svgCanvas.setHref(hreffer, '#' + newid);
      }
    }
  }
};

/**
* Assigns reference data for each use element.
* @function module:svgcanvas.SvgCanvas#setUseData
* @param {Element} parent
* @returns {void}
*/
export const setUseDataMethod = function (parent) {
  let elems = parent;

  if (parent.tagName !== 'use') {
    // elems = elems.find('use');
    elems = elems.querySelectorAll('use');
  }

  Array.prototype.forEach.call(elems, function (el, _) {
    const dataStorage = svgCanvas.getDataStorage();
    const id = svgCanvas.getHref(el).substr(1);
    const refElem = svgCanvas.getElem(id);
    if (!refElem) { return; }
    dataStorage.put(el, 'ref', refElem);
    if (refElem.tagName === 'symbol' || refElem.tagName === 'svg') {
      dataStorage.put(el, 'symbol', refElem);
      dataStorage.put(el, 'ref', refElem);
    }
  });
};

/**
* Looks at DOM elements inside the `<defs>` to see if they are referred to,
* removes them from the DOM if they are not.
* @function module:svgcanvas.SvgCanvas#removeUnusedDefElems
* @returns {Integer} The number of elements that were removed
*/
export const removeUnusedDefElemsMethod = function () {
  const defs = svgCanvas.getSvgContent().getElementsByTagNameNS(NS.SVG, 'defs');
  if (!defs || !defs.length) { return 0; }

  // if (!defs.firstChild) { return; }

  const defelemUses = [];
  let numRemoved = 0;
  const attrs = [ 'fill', 'stroke', 'filter', 'marker-start', 'marker-mid', 'marker-end' ];
  const alen = attrs.length;

  const allEls = svgCanvas.getSvgContent().getElementsByTagNameNS(NS.SVG, '*');
  const allLen = allEls.length;

  let i; let j;
  for (i = 0; i < allLen; i++) {
    const el = allEls[i];
    for (j = 0; j < alen; j++) {
      const ref = svgCanvas.getUrlFromAttr(el.getAttribute(attrs[j]));
      if (ref) {
        defelemUses.push(ref.substr(1));
      }
    }

    // gradients can refer to other gradients
    const href = getHref(el);
    if (href && href.startsWith('#')) {
      defelemUses.push(href.substr(1));
    }
  }

  Array.prototype.forEach.call(defs, function (def, i) {
    const defelems = def.querySelectorAll('linearGradient, radialGradient, filter, marker, svg, symbol');
    i = defelems.length;
    while (i--) {
      const defelem = defelems[i];
      const { id } = defelem;
      if (!defelemUses.includes(id)) {
        // Not found, so remove (but remember)
        svgCanvas.setRemovedElements(id, defelem);
        defelem.remove();
        numRemoved++;
      }
    }
  });

  return numRemoved;
};
/**
* Converts gradients from userSpaceOnUse to objectBoundingBox.
* @function module:svgcanvas.SvgCanvas#convertGradients
* @param {Element} elem
* @returns {void}
*/
export const convertGradientsMethod = function (elem) {
  let elems = elem.querySelectorAll('linearGradient, radialGradient');
  if (!elems.length && isWebkit()) {
    // Bug in webkit prevents regular *Gradient selector search
    elems = Array.prototype.filter.call(elem.querySelectorAll('*'), function (curThis) {
      return (curThis.tagName.includes('Gradient'));
    });
  }
  Array.prototype.forEach.call(elems, function (grad) {
    if (grad.getAttribute('gradientUnits') === 'userSpaceOnUse') {
      const svgContent = svgCanvas.getSvgContent();
      // TODO: Support more than one element with this ref by duplicating parent grad
      let fillStrokeElems = svgContent.querySelectorAll('[fill="url(#' + grad.id + ')"],[stroke="url(#' + grad.id + ')"]');
      if (!fillStrokeElems.length) {
        const tmpFillStrokeElems = svgContent.querySelectorAll('[*|href="#' + grad.id + '"]');
        if (!tmpFillStrokeElems.length) {
          return;
        } else {
          if((tmpFillStrokeElems[0].tagName === "linearGradient" || tmpFillStrokeElems[0].tagName === "radialGradient") && tmpFillStrokeElems[0].getAttribute('gradientUnits') === 'userSpaceOnUse') {
            fillStrokeElems = svgContent.querySelectorAll('[fill="url(#' + tmpFillStrokeElems[0].id + ')"],[stroke="url(#' + tmpFillStrokeElems[0].id + ')"]');
          } else {
            return;
          }
        }
      }
      // get object's bounding box
      const bb = utilsGetBBox(fillStrokeElems[0]);

      // This will occur if the element is inside a <defs> or a <symbol>,
      // in which we shouldn't need to convert anyway.
      if (!bb) { return; }
      if (grad.tagName === 'linearGradient') {
        const gCoords = {
          x1: grad.getAttribute('x1'),
          y1: grad.getAttribute('y1'),
          x2: grad.getAttribute('x2'),
          y2: grad.getAttribute('y2')
        };

        // If has transform, convert
        const tlist = grad.gradientTransform.baseVal;
        if (tlist && tlist.numberOfItems > 0) {
          const m = transformListToTransform(tlist).matrix;
          const pt1 = transformPoint(gCoords.x1, gCoords.y1, m);
          const pt2 = transformPoint(gCoords.x2, gCoords.y2, m);

          gCoords.x1 = pt1.x;
          gCoords.y1 = pt1.y;
          gCoords.x2 = pt2.x;
          gCoords.y2 = pt2.y;
          grad.removeAttribute('gradientTransform');
        }
        grad.setAttribute('x1', (gCoords.x1 - bb.x) / bb.width);
        grad.setAttribute('y1', (gCoords.y1 - bb.y) / bb.height);
        grad.setAttribute('x2', (gCoords.x2 - bb.x) / bb.width);
        grad.setAttribute('y2', (gCoords.y2 - bb.y) / bb.height);
        grad.removeAttribute('gradientUnits');
      }
    }
  });
};<|MERGE_RESOLUTION|>--- conflicted
+++ resolved
@@ -525,15 +525,9 @@
 
     let useExisting = false;
     // Look for symbol and make sure symbol exists in image
-<<<<<<< HEAD
     if (svgCanvas.getImportIds(uid) && svgCanvas.getImportIds(uid).symbol) {
       const parents = getParents(svgCanvas.getImportIds(uid).symbol, '#svgroot');
-      if (parents.length) {
-=======
-    if (svgContext_.getImportIds(uid) && svgContext_.getImportIds(uid).symbol) {
-      const parents = getParents(svgContext_.getImportIds(uid).symbol, '#svgroot');
       if (parents?.length) {
->>>>>>> 279bdc77
         useExisting = true;
       }
     }
