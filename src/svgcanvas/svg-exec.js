/* globals jQuery */
/**
 * Tools for svg.
 * @module svg
 * @license MIT
 * @copyright 2011 Jeff Schiller
 */

import { jsPDF } from 'jspdf/dist/jspdf.es.min.js';
import 'svg2pdf.js/dist/svg2pdf.es.js';
import jQueryPluginSVG from './jQuery.attr.js';
import * as hstry from './history.js';
import {
  text2xml, cleanupElement, findDefs, getHref, preventClickDefault,
  toXml, getStrokedBBoxDefaultVisible, encode64, createObjectURL,
  dataURLToObjectURL, walkTree, getBBox as utilsGetBBox
} from './utilities.js';
import {
  transformPoint, transformListToTransform
} from './math.js';
import { resetListMap } from './svgtransformlist.js';
import {
  convertUnit, shortFloat, convertToNum
} from '../common/units.js';
import { isGecko, isChrome, isWebkit } from '../common/browser.js';
import * as pathModule from './path.js';
import { NS } from '../common/namespaces.js';
import * as draw from './draw.js';
import {
  recalculateDimensions
} from './recalculate.js';
import { getParents, getClosest } from '../editor/components/jgraduate/Util.js';

const {
  InsertElementCommand, RemoveElementCommand,
  ChangeElementCommand, BatchCommand
} = hstry;

const $ = jQueryPluginSVG(jQuery);

let svgContext_ = null;
let $id = null;

/**
* @function module:svg-exec.init
* @param {module:svg-exec.SvgCanvas#init} svgContext
* @returns {void}
*/
export const init = function (svgContext) {
  svgContext_ = svgContext;
  const svgCanvas = svgContext_.getCanvas();
  $id = svgCanvas.$id;
};

/**
* Main function to set up the SVG content for output.
* @function module:svgcanvas.SvgCanvas#svgCanvasToString
* @returns {string} The SVG image for output
*/
export const svgCanvasToString = function () {
  // keep calling it until there are none to remove
  while (svgContext_.getCanvas().removeUnusedDefElems() > 0) { } // eslint-disable-line no-empty

  svgContext_.getCanvas().pathActions.clear(true);

  // Keep SVG-Edit comment on top
  const childNodesElems = svgContext_.getSVGContent().childNodes;
  childNodesElems.forEach(function (node, i) {
    if (i && node.nodeType === 8 && node.data.includes('Created with')) {
      svgContext_.getSVGContent().firstChild.before(node);
    }
  });

  // Move out of in-group editing mode
  if (svgContext_.getCurrentGroup()) {
    draw.leaveContext();
    svgContext_.getCanvas().selectOnly([ svgContext_.getCurrentGroup() ]);
  }

  const nakedSvgs = [];

  // Unwrap gsvg if it has no special attributes (only id and style)
  const gsvgElems = svgContext_.getSVGContent().querySelectorAll('g[data-gsvg]');
  Array.prototype.forEach.call(gsvgElems, function (element) {
    const attrs = element.attributes;
    let len = attrs.length;
    for (let i = 0; i < len; i++) {
      if (attrs[i].nodeName === 'id' || attrs[i].nodeName === 'style') {
        len--;
      }
    }
    // No significant attributes, so ungroup
    if (len <= 0) {
      const svg = element.firstChild;
      nakedSvgs.push(svg);
      element.replaceWith(svg);
    }
  });
  const output = this.svgToString(svgContext_.getSVGContent(), 0);

  // Rewrap gsvg
  if (nakedSvgs.length) {
    Array.prototype.forEach.call(nakedSvgs, function (el) {
      svgContext_.getCanvas().groupSvgElem(el);
    });
  }

  return output;
};

/**
* Sub function ran on each SVG element to convert it to a string as desired.
* @function module:svgcanvas.SvgCanvas#svgToString
* @param {Element} elem - The SVG element to convert
* @param {Integer} indent - Number of spaces to indent this tag
* @returns {string} The given element as an SVG tag
*/
export const svgToString = function (elem, indent) {
  const curConfig = svgContext_.getCurConfig();
  const nsMap = svgContext_.getNsMap();
  const out = [];
  const unit = curConfig.baseUnit;
  const unitRe = new RegExp('^-?[\\d\\.]+' + unit + '$');

  if (elem) {
    cleanupElement(elem);
    const attrs = [ ...elem.attributes ];
    const childs = elem.childNodes;
    attrs.sort((a, b) => {
      return a.name > b.name ? -1 : 1;
    });

    for (let i = 0; i < indent; i++) { out.push(' '); }
    out.push('<'); out.push(elem.nodeName);
    if (elem.id === 'svgcontent') {
      // Process root element separately
      const res = svgContext_.getCanvas().getResolution();

      const vb = '';
      // TODO: Allow this by dividing all values by current baseVal
      // Note that this also means we should properly deal with this on import
      // if (curConfig.baseUnit !== 'px') {
      //   const unit = curConfig.baseUnit;
      //   const unitM = getTypeMap()[unit];
      //   res.w = shortFloat(res.w / unitM);
      //   res.h = shortFloat(res.h / unitM);
      //   vb = ' viewBox="' + [0, 0, res.w, res.h].join(' ') + '"';
      //   res.w += unit;
      //   res.h += unit;
      // }

      if (unit !== 'px') {
        res.w = convertUnit(res.w, unit) + unit;
        res.h = convertUnit(res.h, unit) + unit;
      }

      out.push(' width="' + res.w + '" height="' + res.h + '"' + vb + ' xmlns="' + NS.SVG + '"');

      const nsuris = {};

      // Check elements for namespaces, add if found
      const csElements = elem.querySelectorAll('*');
      const cElements = Array.prototype.slice.call(csElements);
      cElements.push(elem);
      Array.prototype.forEach.call(cElements, function (el) {
        // const el = this;
        // for some elements have no attribute
        const uri = el.namespaceURI;
        if (uri && !nsuris[uri] && nsMap[uri] && nsMap[uri] !== 'xmlns' && nsMap[uri] !== 'xml') {
          nsuris[uri] = true;
          out.push(' xmlns:' + nsMap[uri] + '="' + uri + '"');
        }
        if (el.attributes.length > 0) {
<<<<<<< HEAD
          for (const [, attr] of Object.entries(el.attributes)) {
=======
          for (const [ , attr ] of Object.entries(el.attributes)) {
>>>>>>> 0aba0431
            const u = attr.namespaceURI;
            if (u && !nsuris[u] && nsMap[u] !== 'xmlns' && nsMap[u] !== 'xml') {
              nsuris[u] = true;
              out.push(' xmlns:' + nsMap[u] + '="' + u + '"');
            }
          }
        }
      });

      let i = attrs.length;
      const attrNames = [ 'width', 'height', 'xmlns', 'x', 'y', 'viewBox', 'id', 'overflow' ];
      while (i--) {
        const attr = attrs[i];
        const attrVal = toXml(attr.value);

        // Namespaces have already been dealt with, so skip
        if (attr.nodeName.startsWith('xmlns:')) { continue; }

        // only serialize attributes we don't use internally
        if (attrVal !== '' && !attrNames.includes(attr.localName) && (!attr.namespaceURI || nsMap[attr.namespaceURI])) {
          out.push(' ');
          out.push(attr.nodeName); out.push('="');
          out.push(attrVal); out.push('"');
        }
      }
    } else {
      // Skip empty defs
      if (elem.nodeName === 'defs' && !elem.firstChild) { return ''; }

      const mozAttrs = [ '-moz-math-font-style', '_moz-math-font-style' ];
      for (let i = attrs.length - 1; i >= 0; i--) {
        const attr = attrs[i];
        let attrVal = toXml(attr.value);
        // remove bogus attributes added by Gecko
        if (mozAttrs.includes(attr.localName)) { continue; }
        if (attrVal === 'null') {
          const styleName = attr.localName.replace(/-[a-z]/g, (s) => s[1].toUpperCase());
          if (Object.prototype.hasOwnProperty.call(elem.style, styleName)) { continue; }
        }
        if (attrVal !== '') {
          if (attrVal.startsWith('pointer-events')) { continue; }
          if (attr.localName === 'class' && attrVal.startsWith('se_')) { continue; }
          out.push(' ');
          if (attr.localName === 'd') { attrVal = svgContext_.getCanvas().pathActions.convertPath(elem, true); }
          if (!isNaN(attrVal)) {
            attrVal = shortFloat(attrVal);
          } else if (unitRe.test(attrVal)) {
            attrVal = shortFloat(attrVal) + unit;
          }

          // Embed images when saving
          if (svgContext_.getSvgOptionApply() &&
            elem.nodeName === 'image' &&
            attr.localName === 'href' &&
            svgContext_.getSvgOptionImages() &&
            svgContext_.getSvgOptionImages() === 'embed'
          ) {
            const img = svgContext_.getEncodableImages(attrVal);
            if (img) { attrVal = img; }
          }

          // map various namespaces to our fixed namespace prefixes
          // (the default xmlns attribute itself does not get a prefix)
          if (!attr.namespaceURI || attr.namespaceURI === NS.SVG || nsMap[attr.namespaceURI]) {
            out.push(attr.nodeName); out.push('="');
            out.push(attrVal); out.push('"');
          }
        }
      }
    }

    if (elem.hasChildNodes()) {
      out.push('>');
      indent++;
      let bOneLine = false;

      for (let i = 0; i < childs.length; i++) {
        const child = childs.item(i);
        switch (child.nodeType) {
          case 1: // element node
            out.push('\n');
            out.push(this.svgToString(child, indent));
            break;
          case 3: { // text node
            const str = child.nodeValue.replace(/^\s+|\s+$/g, '');
            if (str !== '') {
              bOneLine = true;
              out.push(String(toXml(str)));
            }
            break;
          } case 4: // cdata node
            out.push('\n');
            out.push(new Array(indent + 1).join(' '));
            out.push('<![CDATA[');
            out.push(child.nodeValue);
            out.push(']]>');
            break;
          case 8: // comment
            out.push('\n');
            out.push(new Array(indent + 1).join(' '));
            out.push('<!--');
            out.push(child.data);
            out.push('-->');
            break;
        } // switch on node type
      }
      indent--;
      if (!bOneLine) {
        out.push('\n');
        for (let i = 0; i < indent; i++) { out.push(' '); }
      }
      out.push('</'); out.push(elem.nodeName); out.push('>');
    } else {
      out.push('/>');
    }
  }
  return out.join('');
}; // end svgToString()

/**
* This function sets the current drawing as the input SVG XML.
* @function module:svgcanvas.SvgCanvas#setSvgString
* @param {string} xmlString - The SVG as XML text.
* @param {boolean} [preventUndo=false] - Indicates if we want to do the
* changes without adding them to the undo stack - e.g. for initializing a
* drawing on page load.
* @fires module:svgcanvas.SvgCanvas#event:setnonce
* @fires module:svgcanvas.SvgCanvas#event:unsetnonce
* @fires module:svgcanvas.SvgCanvas#event:changed
* @returns {boolean} This function returns `false` if the set was
*     unsuccessful, `true` otherwise.
*/
export const setSvgString = function (xmlString, preventUndo) {
  const curConfig = svgContext_.getCurConfig();
  const dataStorage = svgContext_.getDataStorage();
  try {
    // convert string into XML document
    const newDoc = text2xml(xmlString);
    if (newDoc.firstElementChild &&
      newDoc.firstElementChild.namespaceURI !== NS.SVG) {
      return false;
    }

    this.prepareSvg(newDoc);

    const batchCmd = new BatchCommand('Change Source');

    // remove old svg document
    const { nextSibling } = svgContext_.getSVGContent();

    svgContext_.getSVGContent().remove();
    const oldzoom = svgContext_.getSVGContent();
    batchCmd.addSubCommand(new RemoveElementCommand(oldzoom, nextSibling, svgContext_.getSVGRoot()));

    // set new svg document
    // If DOM3 adoptNode() available, use it. Otherwise fall back to DOM2 importNode()
    if (svgContext_.getDOMDocument().adoptNode) {
      svgContext_.setSVGContent(svgContext_.getDOMDocument().adoptNode(newDoc.documentElement));
    } else {
      svgContext_.setSVGContent(svgContext_.getDOMDocument().importNode(newDoc.documentElement, true));
    }

    svgContext_.getSVGRoot().append(svgContext_.getSVGContent());
    const content = svgContext_.getSVGContent();

    svgContext_.getCanvas().current_drawing_ = new draw.Drawing(svgContext_.getSVGContent(), svgContext_.getIdPrefix());

    // retrieve or set the nonce
    const nonce = svgContext_.getCanvas().getCurrentDrawing().getNonce();
    if (nonce) {
      svgContext_.call('setnonce', nonce);
    } else {
      svgContext_.call('unsetnonce');
    }

    // change image href vals if possible
    const elements = content.querySelectorAll('image');
    Array.prototype.forEach.call(elements, function (image) {
      preventClickDefault(image);
      const val = svgContext_.getCanvas().getHref(this);
      if (val) {
        if (val.startsWith('data:')) {
          // Check if an SVG-edit data URI
          const m = val.match(/svgedit_url=(.*?);/);
          // const m = val.match(/svgedit_url=(?<url>.*?);/);
          if (m) {
            const url = decodeURIComponent(m[1]);
            // const url = decodeURIComponent(m.groups.url);
            const iimg = new Image();
            iimg.addEventListener("load", () => {
              image.setAttributeNS(NS.XLINK, 'xlink:href', url);
            });
            iimg.src = url;
          }
        }
        // Add to encodableImages if it loads
        svgContext_.getCanvas().embedImage(val);
      }
    });

    // Wrap child SVGs in group elements
    const svgElements = content.querySelectorAll('svg');
    Array.prototype.forEach.call(svgElements, function (element) {
      // Skip if it's in a <defs>
      if (getClosest(element.parentNode, 'defs')) { return; }

      svgContext_.getCanvas().uniquifyElems(element);

      // Check if it already has a gsvg group
      const pa = element.parentNode;
      if (pa.childNodes.length === 1 && pa.nodeName === 'g') {
        dataStorage.put(pa, 'gsvg', element);
        pa.id = pa.id || svgContext_.getCanvas().getNextId();
      } else {
        svgContext_.getCanvas().groupSvgElem(element);
      }
    });

    // For Firefox: Put all paint elems in defs
    if (isGecko()) {
      const svgDefs = findDefs();
      const findElems = content.querySelectorAll('linearGradient, radialGradient, pattern');
      Array.prototype.forEach.call(findElems, function (ele) {
        svgDefs.appendChild(ele);
      });
    }

    // Set ref element for <use> elements

    // TODO: This should also be done if the object is re-added through "redo"
    svgContext_.getCanvas().setUseData(content);

    svgContext_.getCanvas().convertGradients(content);

    const attrs = {
      id: 'svgcontent',
      overflow: curConfig.show_outside_canvas ? 'visible' : 'hidden'
    };

    let percs = false;

    // determine proper size
    if (content.getAttribute('viewBox')) {
      const viBox = content.getAttribute('viewBox');
      const vb = viBox.split(' ');
      attrs.width = vb[2];
      attrs.height = vb[3];
      // handle content that doesn't have a viewBox
    } else {
<<<<<<< HEAD
      ['width', 'height'].forEach(function (dim) {
=======
      [ 'width', 'height' ].forEach(function (dim) {
>>>>>>> 0aba0431
        // Set to 100 if not given
        const val = content.getAttribute(dim) || '100%';
        if (String(val).substr(-1) === '%') {
          // Use user units if percentage given
          percs = true;
        } else {
          attrs[dim] = convertToNum(dim, val);
        }
      });
    }

    // identify layers
    draw.identifyLayers();

    // Give ID for any visible layer children missing one
    const chiElems = content.children;
    Array.prototype.forEach.call(chiElems, function (chiElem) {
      const visElems = chiElem.querySelectorAll(svgContext_.getVisElems());
      Array.prototype.forEach.call(visElems, function (elem) {
        if (!elem.id) { elem.id = svgContext_.getCanvas().getNextId(); }
      });
    });

    // Percentage width/height, so let's base it on visible elements
    if (percs) {
      const bb = getStrokedBBoxDefaultVisible();
      attrs.width = bb.width + bb.x;
      attrs.height = bb.height + bb.y;
    }

    // Just in case negative numbers are given or
    // result from the percs calculation
    if (attrs.width <= 0) { attrs.width = 100; }
    if (attrs.height <= 0) { attrs.height = 100; }

<<<<<<< HEAD
    for (const [key, value] of Object.entries(attrs)) {
=======
    for (const [ key, value ] of Object.entries(attrs)) {
>>>>>>> 0aba0431
      content.setAttribute(key, value);
    }
    this.contentW = attrs.width;
    this.contentH = attrs.height;

    batchCmd.addSubCommand(new InsertElementCommand(svgContext_.getSVGContent()));
    // update root to the correct size
    const width = content.getAttribute('width');
    const height = content.getAttribute('height');
    const changes = { width: width, height: height };
    batchCmd.addSubCommand(new ChangeElementCommand(svgContext_.getSVGRoot(), changes));

    // reset zoom
    svgContext_.setCurrentZoom(1);

    // reset transform lists
    resetListMap();
    svgContext_.getCanvas().clearSelection();
    pathModule.clearData();
    svgContext_.getSVGRoot().append(svgContext_.getCanvas().selectorManager.selectorParentGroup);

    if (!preventUndo) svgContext_.addCommandToHistory(batchCmd);
    svgContext_.call('changed', [ svgContext_.getSVGContent() ]);
  } catch (e) {
    console.log(e);
    return false;
  }

  return true;
};

/**
* This function imports the input SVG XML as a `<symbol>` in the `<defs>`, then adds a
* `<use>` to the current layer.
* @function module:svgcanvas.SvgCanvas#importSvgString
* @param {string} xmlString - The SVG as XML text.
* @fires module:svgcanvas.SvgCanvas#event:changed
* @returns {null|Element} This function returns null if the import was unsuccessful, or the element otherwise.
* @todo
* - properly handle if namespace is introduced by imported content (must add to svgcontent
* and update all prefixes in the imported node)
* - properly handle recalculating dimensions, `recalculateDimensions()` doesn't handle
* arbitrary transform lists, but makes some assumptions about how the transform list
* was obtained
*/
export const importSvgString = function (xmlString) {
  const dataStorage = svgContext_.getDataStorage();
  let j, ts, useEl;
  try {
    // Get unique ID
    const uid = encode64(xmlString.length + xmlString).substr(0, 32);

    let useExisting = false;
    // Look for symbol and make sure symbol exists in image
    if (svgContext_.getImportIds(uid) && svgContext_.getImportIds(uid).symbol) {
      const parents = getParents(svgContext_.getImportIds(uid).symbol, '#svgroot');
      if (parents.length) {
        useExisting = true;
      }
    }

    const batchCmd = new BatchCommand('Import Image');
    let symbol;
    if (useExisting) {
      ({ symbol } = svgContext_.getImportIds());
      ts = svgContext_.getImportIds(uid).xform;
    } else {
      // convert string into XML document
      const newDoc = text2xml(xmlString);

      this.prepareSvg(newDoc);

      // import new svg document into our document
      // If DOM3 adoptNode() available, use it. Otherwise fall back to DOM2 importNode()
      const svg = svgContext_.getDOMDocument().adoptNode
        ? svgContext_.getDOMDocument().adoptNode(newDoc.documentElement)
        : svgContext_.getDOMDocument().importNode(newDoc.documentElement, true);

      svgContext_.getCanvas().uniquifyElems(svg);

      const innerw = convertToNum('width', svg.getAttribute('width')),
        innerh = convertToNum('height', svg.getAttribute('height')),
        innervb = svg.getAttribute('viewBox'),
        // if no explicit viewbox, create one out of the width and height
        vb = innervb ? innervb.split(' ') : [ 0, 0, innerw, innerh ];
      for (j = 0; j < 4; ++j) {
        vb[j] = Number(vb[j]);
      }

      // TODO: properly handle preserveAspectRatio
      const // canvasw = +svgcontent.getAttribute('width'),
        canvash = Number(svgContext_.getSVGContent().getAttribute('height'));
      // imported content should be 1/3 of the canvas on its largest dimension

      ts = innerh > innerw ? 'scale(' + (canvash / 3) / vb[3] + ')' : 'scale(' + (canvash / 3) / vb[2] + ')';

      // Hack to make recalculateDimensions understand how to scale
      ts = 'translate(0) ' + ts + ' translate(0)';

      symbol = svgContext_.getDOMDocument().createElementNS(NS.SVG, 'symbol');
      const defs = findDefs();

      if (isGecko()) {
        // Move all gradients into root for Firefox, workaround for this bug:
        // https://bugzilla.mozilla.org/show_bug.cgi?id=353575
        // TODO: Make this properly undo-able.
        const elements = svg.querySelectorAll('linearGradient, radialGradient, pattern');
        Array.prototype.forEach.call(elements, function (el) {
          defs.appendChild(el);
        });
      }

      while (svg.firstChild) {
        const first = svg.firstChild;
        symbol.append(first);
      }
      const attrs = svg.attributes;
      for (const attr of attrs) { // Ok for `NamedNodeMap`
        symbol.setAttribute(attr.nodeName, attr.value);
      }
      symbol.id = svgContext_.getCanvas().getNextId();

      // Store data
      svgContext_.setImportIds(uid, {
        symbol,
        xform: ts
      });

      findDefs().append(symbol);
      batchCmd.addSubCommand(new InsertElementCommand(symbol));
    }

    useEl = svgContext_.getDOMDocument().createElementNS(NS.SVG, 'use');
    useEl.id = svgContext_.getCanvas().getNextId();
    svgContext_.getCanvas().setHref(useEl, '#' + symbol.id);

    (svgContext_.getCurrentGroup() || svgContext_.getCanvas().getCurrentDrawing().getCurrentLayer()).append(useEl);
    batchCmd.addSubCommand(new InsertElementCommand(useEl));
    svgContext_.getCanvas().clearSelection();

    useEl.setAttribute('transform', ts);
    recalculateDimensions(useEl);
    dataStorage.put(useEl, 'symbol', symbol);
    dataStorage.put(useEl, 'ref', symbol);
<<<<<<< HEAD
    svgContext_.getCanvas().addToSelection([useEl]);
=======
    svgContext_.getCanvas().addToSelection([ useEl ]);
>>>>>>> 0aba0431

    // TODO: Find way to add this in a recalculateDimensions-parsable way
    // if (vb[0] !== 0 || vb[1] !== 0) {
    //   ts = 'translate(' + (-vb[0]) + ',' + (-vb[1]) + ') ' + ts;
    // }
    svgContext_.addCommandToHistory(batchCmd);
    svgContext_.call('changed', [ svgContext_.getSVGContent() ]);
  } catch (e) {
    console.log(e);
    return null;
  }

  // we want to return the element so we can automatically select it
  return useEl;
};
/**
 * Function to run when image data is found.
 * @callback module:svgcanvas.ImageEmbeddedCallback
 * @param {string|false} result Data URL
 * @returns {void}
 */
/**
* Converts a given image file to a data URL when possible, then runs a given callback.
* @function module:svgcanvas.SvgCanvas#embedImage
* @param {string} src - The path/URL of the image
* @returns {Promise<string|false>} Resolves to a Data URL (string|false)
*/
export const embedImage = function (src) {
  // Todo: Remove this Promise in favor of making an async/await `Image.load` utility
  return new Promise(function (resolve, reject) {
    // load in the image and once it's loaded, get the dimensions
    const imgI = new Image();
    imgI.addEventListener("load", (e) => {
      // create a canvas the same size as the raster image
      const cvs = document.createElement('canvas');
      cvs.width = e.currentTarget.width;
      cvs.height = e.currentTarget.height;
      // load the raster image into the canvas
      cvs.getContext('2d').drawImage(e.currentTarget, 0, 0);
      // retrieve the data: URL
      try {
        let urldata = ';svgedit_url=' + encodeURIComponent(src);
        urldata = cvs.toDataURL().replace(';base64', urldata + ';base64');
        svgContext_.setEncodableImages(src, urldata);
      } catch (e) {
        svgContext_.setEncodableImages(src, false);
      }
      svgContext_.getCanvas().setGoodImage(src);
      resolve(svgContext_.getEncodableImages(src));
    });
    imgI.addEventListener("error", () => {
      reject(new Error('Error loading image: '));
    });
    imgI.setAttribute('src', src);
  });
};

/**
* Serializes the current drawing into SVG XML text and passes it to the 'saved' handler.
* This function also includes the XML prolog. Clients of the `SvgCanvas` bind their save
* function to the 'saved' event.
* @function module:svgcanvas.SvgCanvas#save
* @param {module:svgcanvas.SaveOptions} opts
* @fires module:svgcanvas.SvgCanvas#event:saved
* @returns {void}
*/
export const save = function (opts) {
  // remove the selected outline before serializing
  svgContext_.getCanvas().clearSelection();
  // Update save options if provided
  if (opts) { $.extend(svgContext_.getSvgOption(), opts); }
  svgContext_.setSvgOption('apply', true);

  // no need for doctype, see https://jwatt.org/svg/authoring/#doctype-declaration
  const str = svgContext_.getCanvas().svgCanvasToString();
  svgContext_.call('saved', str);
};
/**
* @typedef {PlainObject} module:svgcanvas.IssuesAndCodes
* @property {string[]} issueCodes The locale-independent code names
* @property {string[]} issues The localized descriptions
*/

/**
* Codes only is useful for locale-independent detection.
* @returns {module:svgcanvas.IssuesAndCodes}
*/
function getIssues() {
  const uiStrings = svgContext_.getUIStrings();
  // remove the selected outline before serializing
  svgContext_.getCanvas().clearSelection();

  // Check for known CanVG issues
  const issues = [];
  const issueCodes = [];

  // Selector and notice
  const issueList = {
    feGaussianBlur: uiStrings.exportNoBlur,
    foreignObject: uiStrings.exportNoforeignObject,
    '[stroke-dasharray]': uiStrings.exportNoDashArray
  };
  const content = svgContext_.getSVGContent();

  // Add font/text check if Canvas Text API is not implemented
  if (!('font' in document.querySelector('CANVAS').getContext('2d'))) {
    issueList.text = uiStrings.exportNoText;
  }

<<<<<<< HEAD
  for (const [sel, descr] of Object.entries(issueList)) {
=======
  for (const [ sel, descr ] of Object.entries(issueList)) {
>>>>>>> 0aba0431
    if (content.querySelectorAll(sel).length) {
      issueCodes.push(sel);
      issues.push(descr);
    }
  }
  return { issues, issueCodes };
}
/**
* @typedef {PlainObject} module:svgcanvas.ImageExportedResults
* @property {string} datauri Contents as a Data URL
* @property {string} bloburl May be the empty string
* @property {string} svg The SVG contents as a string
* @property {string[]} issues The localization messages of `issueCodes`
* @property {module:svgcanvas.IssueCode[]} issueCodes CanVG issues found with the SVG
* @property {"PNG"|"JPEG"|"BMP"|"WEBP"|"ICO"} type The chosen image type
* @property {"image/png"|"image/jpeg"|"image/bmp"|"image/webp"} mimeType The image MIME type
* @property {Float} quality A decimal between 0 and 1 (for use with JPEG or WEBP)
* @property {string} exportWindowName A convenience for passing along a `window.name` to target a window on which the export could be added
*/

/**
* Generates a PNG (or JPG, BMP, WEBP) Data URL based on the current image,
* then calls "exported" with an object including the string, image
* information, and any issues found.
* @function module:svgcanvas.SvgCanvas#rasterExport
* @param {"PNG"|"JPEG"|"BMP"|"WEBP"|"ICO"} [imgType="PNG"]
* @param {Float} [quality] Between 0 and 1
* @param {string} [exportWindowName]
* @param {PlainObject} [opts]
* @param {boolean} [opts.avoidEvent]
* @fires module:svgcanvas.SvgCanvas#event:exported
* @todo Confirm/fix ICO type
* @returns {Promise<module:svgcanvas.ImageExportedResults>} Resolves to {@link module:svgcanvas.ImageExportedResults}
*/
export const rasterExport = async function (imgType, quality, exportWindowName, opts = {}) {
  const type = imgType === 'ICO' ? 'BMP' : (imgType || 'PNG');
  const mimeType = 'image/' + type.toLowerCase();
  const { issues, issueCodes } = getIssues();
  const svg = this.svgCanvasToString();

  if (!$id('export_canvas')) {
    const canvasEx = document.createElement('CANVAS');
    canvasEx.id = 'export_canvas';
    canvasEx.style.display = 'none';
    document.body.appendChild(canvasEx);
  }
  const c = $id('export_canvas');
  c.style.width = svgContext_.getCanvas().contentW + "px";
  c.style.height = svgContext_.getCanvas().contentH + "px";
  const canvg = svgContext_.getcanvg();
  const ctx = c.getContext('2d');
  const v = canvg.fromString(ctx, svg);
  // Render only first frame, ignoring animations.
  await v.render();
  // Todo: Make async/await utility in place of `toBlob`, so we can remove this constructor
  return new Promise((resolve) => {
    const dataURLType = type.toLowerCase();
    const datauri = quality
      ? c.toDataURL('image/' + dataURLType, quality)
      : c.toDataURL('image/' + dataURLType);
    let bloburl;
    /**
 * Called when `bloburl` is available for export.
 * @returns {void}
 */
    function done() {
      const obj = {
        datauri, bloburl, svg, issues, issueCodes, type: imgType,
        mimeType, quality, exportWindowName
      };
      if (!opts.avoidEvent) {
        svgContext_.call('exported', obj);
      }
      resolve(obj);
    }
    if (c.toBlob) {
      c.toBlob((blob) => {
        bloburl = createObjectURL(blob);
        done();
      }, mimeType, quality);
      return;
    }
    bloburl = dataURLToObjectURL(datauri);
    done();
  });
};

/**
* @typedef {void|"save"|"arraybuffer"|"blob"|"datauristring"|"dataurlstring"|"dataurlnewwindow"|"datauri"|"dataurl"} external:jsPDF.OutputType
* @todo Newer version to add also allows these `outputType` values "bloburi"|"bloburl" which return strings, so document here and for `outputType` of `module:svgcanvas.PDFExportedResults` below if added
*/
/**
* @typedef {PlainObject} module:svgcanvas.PDFExportedResults
* @property {string} svg The SVG PDF output
* @property {string|ArrayBuffer|Blob|window} output The output based on the `outputType`;
* if `undefined`, "datauristring", "dataurlstring", "datauri",
* or "dataurl", will be a string (`undefined` gives a document, while the others
* build as Data URLs; "datauri" and "dataurl" change the location of the current page); if
* "arraybuffer", will return `ArrayBuffer`; if "blob", returns a `Blob`;
* if "dataurlnewwindow", will change the current page's location and return a string
* if in Safari and no window object is found; otherwise opens in, and returns, a new `window`
* object; if "save", will have the same return as "dataurlnewwindow" if
* `navigator.getUserMedia` support is found without `URL.createObjectURL` support; otherwise
* returns `undefined` but attempts to save
* @property {external:jsPDF.OutputType} outputType
* @property {string[]} issues The human-readable localization messages of corresponding `issueCodes`
* @property {module:svgcanvas.IssueCode[]} issueCodes
* @property {string} exportWindowName
*/

/**
* Generates a PDF based on the current image, then calls "exportedPDF" with
* an object including the string, the data URL, and any issues found.
* @function module:svgcanvas.SvgCanvas#exportPDF
* @param {string} [exportWindowName] Will also be used for the download file name here
* @param {external:jsPDF.OutputType} [outputType="dataurlstring"]
* @fires module:svgcanvas.SvgCanvas#event:exportedPDF
* @returns {Promise<module:svgcanvas.PDFExportedResults>} Resolves to {@link module:svgcanvas.PDFExportedResults}
*/
export const exportPDF = async (
  exportWindowName,
  outputType = isChrome() ? 'save' : undefined
) => {
  const res = svgContext_.getCanvas().getResolution();
  const orientation = res.w > res.h ? 'landscape' : 'portrait';
  const unit = 'pt'; // curConfig.baseUnit; // We could use baseUnit, but that is presumably not intended for export purposes

  // Todo: Give options to use predefined jsPDF formats like "a4", etc. from pull-down (with option to keep customizable)
  const doc = jsPDF({
    orientation,
    unit,
    format: [ res.w, res.h ]
    // , compressPdf: true
  });
  const docTitle = svgContext_.getCanvas().getDocumentTitle();
  doc.setProperties({
    title: docTitle /* ,
    subject: '',
    author: '',
    keywords: '',
    creator: '' */
  });
  const { issues, issueCodes } = getIssues();
  // const svg = this.svgCanvasToString();
  // await doc.addSvgAsImage(svg)
  await doc.svg(svgContext_.getSVGContent(), { x: 0, y: 0, width: res.w, height: res.h });

  // doc.output('save'); // Works to open in a new
  //  window; todo: configure this and other export
  //  options to optionally work in this manner as
  //  opposed to opening a new tab
  outputType = outputType || 'dataurlstring';
  const obj = { issues, issueCodes, exportWindowName, outputType };
  obj.output = doc.output(outputType, outputType === 'save' ? (exportWindowName || 'svg.pdf') : undefined);
  svgContext_.call('exportedPDF', obj);
  return obj;
};
/**
* Ensure each element has a unique ID.
* @function module:svgcanvas.SvgCanvas#uniquifyElems
* @param {Element} g - The parent element of the tree to give unique IDs
* @returns {void}
*/
export const uniquifyElemsMethod = function (g) {
  const ids = {};
  // TODO: Handle markers and connectors. These are not yet re-identified properly
  // as their referring elements do not get remapped.
  //
  // <marker id='se_marker_end_svg_7'/>
  // <polyline id='svg_7' se:connector='svg_1 svg_6' marker-end='url(#se_marker_end_svg_7)'/>
  //
  // Problem #1: if svg_1 gets renamed, we do not update the polyline's se:connector attribute
  // Problem #2: if the polyline svg_7 gets renamed, we do not update the marker id nor the polyline's marker-end attribute
  const refElems = [ 'filter', 'linearGradient', 'pattern', 'radialGradient', 'symbol', 'textPath', 'use' ];

  walkTree(g, function (n) {
    // if it's an element node
    if (n.nodeType === 1) {
      // and the element has an ID
      if (n.id) {
        // and we haven't tracked this ID yet
        if (!(n.id in ids)) {
          // add this id to our map
          ids[n.id] = { elem: null, attrs: [], hrefs: [] };
        }
        ids[n.id].elem = n;
      }

      // now search for all attributes on this element that might refer
      // to other elements
      svgContext_.getrefAttrs().forEach(function(attr){
        const attrnode = n.getAttributeNode(attr);
        if (attrnode) {
          // the incoming file has been sanitized, so we should be able to safely just strip off the leading #
          const url = svgContext_.getCanvas().getUrlFromAttr(attrnode.value),
            refid = url ? url.substr(1) : null;
          if (refid) {
            if (!(refid in ids)) {
              // add this id to our map
              ids[refid] = { elem: null, attrs: [], hrefs: [] };
            }
            ids[refid].attrs.push(attrnode);
          }
        }
      });

      // check xlink:href now
      const href = svgContext_.getCanvas().getHref(n);
      // TODO: what if an <image> or <a> element refers to an element internally?
      if (href && refElems.includes(n.nodeName)) {
        const refid = href.substr(1);
        if (refid) {
          if (!(refid in ids)) {
            // add this id to our map
            ids[refid] = { elem: null, attrs: [], hrefs: [] };
          }
          ids[refid].hrefs.push(n);
        }
      }
    }
  });

  // in ids, we now have a map of ids, elements and attributes, let's re-identify
  for (const oldid in ids) {
    if (!oldid) { continue; }
    const { elem } = ids[oldid];
    if (elem) {
      const newid = svgContext_.getCanvas().getNextId();

      // assign element its new id
      elem.id = newid;

      // remap all url() attributes
      const { attrs } = ids[oldid];
      let j = attrs.length;
      while (j--) {
        const attr = attrs[j];
        attr.ownerElement.setAttribute(attr.name, 'url(#' + newid + ')');
      }

      // remap all href attributes
      const hreffers = ids[oldid].hrefs;
      let k = hreffers.length;
      while (k--) {
        const hreffer = hreffers[k];
        svgContext_.getCanvas().setHref(hreffer, '#' + newid);
      }
    }
  }
};

/**
* Assigns reference data for each use element.
* @function module:svgcanvas.SvgCanvas#setUseData
* @param {Element} parent
* @returns {void}
*/
export const setUseDataMethod = function (parent) {
  let elems = parent;

  if (parent.tagName !== 'use') {
    // elems = elems.find('use');
    elems = elems.querySelectorAll('use');
  }

  Array.prototype.forEach.call(elems, function (el, _) {
    const dataStorage = svgContext_.getDataStorage();
    const id = svgContext_.getCanvas().getHref(el).substr(1);
    const refElem = svgContext_.getCanvas().getElem(id);
    if (!refElem) { return; }
    dataStorage.put(el, 'ref', refElem);
    if (refElem.tagName === 'symbol' || refElem.tagName === 'svg') {
      dataStorage.put(el, 'symbol', refElem);
      dataStorage.put(el, 'ref', refElem);
    }
  });
};

/**
* Looks at DOM elements inside the `<defs>` to see if they are referred to,
* removes them from the DOM if they are not.
* @function module:svgcanvas.SvgCanvas#removeUnusedDefElems
* @returns {Integer} The number of elements that were removed
*/
export const removeUnusedDefElemsMethod = function () {
  const defs = svgContext_.getSVGContent().getElementsByTagNameNS(NS.SVG, 'defs');
  if (!defs || !defs.length) { return 0; }

  // if (!defs.firstChild) { return; }

  const defelemUses = [];
  let numRemoved = 0;
  const attrs = [ 'fill', 'stroke', 'filter', 'marker-start', 'marker-mid', 'marker-end' ];
  const alen = attrs.length;

  const allEls = svgContext_.getSVGContent().getElementsByTagNameNS(NS.SVG, '*');
  const allLen = allEls.length;

  let i, j;
  for (i = 0; i < allLen; i++) {
    const el = allEls[i];
    for (j = 0; j < alen; j++) {
      const ref = svgContext_.getCanvas().getUrlFromAttr(el.getAttribute(attrs[j]));
      if (ref) {
        defelemUses.push(ref.substr(1));
      }
    }

    // gradients can refer to other gradients
    const href = getHref(el);
    if (href && href.startsWith('#')) {
      defelemUses.push(href.substr(1));
    }
  }

  Array.prototype.forEach.call(defs, function (def, i) {
    const defelems = def.querySelectorAll('linearGradient, radialGradient, filter, marker, svg, symbol');
    i = defelems.length;
    while (i--) {
      const defelem = defelems[i];
      const { id } = defelem;
      if (!defelemUses.includes(id)) {
        // Not found, so remove (but remember)
        svgContext_.setRemovedElements(id, defelem);
        defelem.remove();
        numRemoved++;
      }
    }
  });

  return numRemoved;
};
/**
* Converts gradients from userSpaceOnUse to objectBoundingBox.
* @function module:svgcanvas.SvgCanvas#convertGradients
* @param {Element} elem
* @returns {void}
*/
export const convertGradientsMethod = function (elem) {
  let elems = elem.querySelectorAll('linearGradient, radialGradient');
  if (!elems.length && isWebkit()) {
    // Bug in webkit prevents regular *Gradient selector search
    elems = Array.prototype.filter.call(elem.querySelectorAll('*'), function (curThis) {
      return (curThis.tagName.includes('Gradient'));
    });
  }

  Array.prototype.forEach.call(elems, function (grad) {
    if (grad.getAttribute('gradientUnits') === 'userSpaceOnUse') {
      const svgcontent = svgContext_.getSVGContent();
      // TODO: Support more than one element with this ref by duplicating parent grad
      const fillStrokeElems = svgcontent.querySelectorAll('[fill="url(#' + grad.id + ')"],[stroke="url(#' + grad.id + ')"]');
      if (!fillStrokeElems.length) { return; }

      // get object's bounding box
      const bb = utilsGetBBox(fillStrokeElems[0]);

      // This will occur if the element is inside a <defs> or a <symbol>,
      // in which we shouldn't need to convert anyway.
      if (!bb) { return; }

      if (grad.tagName === 'linearGradient') {
        const gCoords = {
          x1: grad.getAttribute('x1'),
          y1: grad.getAttribute('y1'),
          x2: grad.getAttribute('x2'),
          y2: grad.getAttribute('y2'),
        };

        // If has transform, convert
        const tlist = grad.gradientTransform.baseVal;
        if (tlist && tlist.numberOfItems > 0) {
          const m = transformListToTransform(tlist).matrix;
          const pt1 = transformPoint(gCoords.x1, gCoords.y1, m);
          const pt2 = transformPoint(gCoords.x2, gCoords.y2, m);

          gCoords.x1 = pt1.x;
          gCoords.y1 = pt1.y;
          gCoords.x2 = pt2.x;
          gCoords.y2 = pt2.y;
          grad.removeAttribute('gradientTransform');
        }
        grad.setAttribute('x1', (gCoords.x1 - bb.x) / bb.width);
        grad.setAttribute('y1', (gCoords.y1 - bb.y) / bb.height);
        grad.setAttribute('x2', (gCoords.x2 - bb.x) / bb.width);
        grad.setAttribute('y2', (gCoords.y2 - bb.y) / bb.height);
        grad.removeAttribute('gradientUnits');
      }
    }
  });
};<|MERGE_RESOLUTION|>--- conflicted
+++ resolved
@@ -171,11 +171,7 @@
           out.push(' xmlns:' + nsMap[uri] + '="' + uri + '"');
         }
         if (el.attributes.length > 0) {
-<<<<<<< HEAD
-          for (const [, attr] of Object.entries(el.attributes)) {
-=======
           for (const [ , attr ] of Object.entries(el.attributes)) {
->>>>>>> 0aba0431
             const u = attr.namespaceURI;
             if (u && !nsuris[u] && nsMap[u] !== 'xmlns' && nsMap[u] !== 'xml') {
               nsuris[u] = true;
@@ -425,11 +421,7 @@
       attrs.height = vb[3];
       // handle content that doesn't have a viewBox
     } else {
-<<<<<<< HEAD
-      ['width', 'height'].forEach(function (dim) {
-=======
       [ 'width', 'height' ].forEach(function (dim) {
->>>>>>> 0aba0431
         // Set to 100 if not given
         const val = content.getAttribute(dim) || '100%';
         if (String(val).substr(-1) === '%') {
@@ -465,11 +457,7 @@
     if (attrs.width <= 0) { attrs.width = 100; }
     if (attrs.height <= 0) { attrs.height = 100; }
 
-<<<<<<< HEAD
-    for (const [key, value] of Object.entries(attrs)) {
-=======
     for (const [ key, value ] of Object.entries(attrs)) {
->>>>>>> 0aba0431
       content.setAttribute(key, value);
     }
     this.contentW = attrs.width;
@@ -614,11 +602,7 @@
     recalculateDimensions(useEl);
     dataStorage.put(useEl, 'symbol', symbol);
     dataStorage.put(useEl, 'ref', symbol);
-<<<<<<< HEAD
-    svgContext_.getCanvas().addToSelection([useEl]);
-=======
     svgContext_.getCanvas().addToSelection([ useEl ]);
->>>>>>> 0aba0431
 
     // TODO: Find way to add this in a recalculateDimensions-parsable way
     // if (vb[0] !== 0 || vb[1] !== 0) {
@@ -728,11 +712,7 @@
     issueList.text = uiStrings.exportNoText;
   }
 
-<<<<<<< HEAD
-  for (const [sel, descr] of Object.entries(issueList)) {
-=======
   for (const [ sel, descr ] of Object.entries(issueList)) {
->>>>>>> 0aba0431
     if (content.querySelectorAll(sel).length) {
       issueCodes.push(sel);
       issues.push(descr);
