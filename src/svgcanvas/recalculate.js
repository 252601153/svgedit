--- conflicted
+++ resolved
@@ -187,15 +187,6 @@
   let attrs = [];
   switch (selected.tagName) {
     case 'line':
-<<<<<<< HEAD
-      attrs = ['x1', 'y1', 'x2', 'y2'];
-      break;
-    case 'circle':
-      attrs = ['cx', 'cy', 'r'];
-      break;
-    case 'ellipse':
-      attrs = ['cx', 'cy', 'rx', 'ry'];
-=======
       attrs = [ 'x1', 'y1', 'x2', 'y2' ];
       break;
     case 'circle':
@@ -203,25 +194,16 @@
       break;
     case 'ellipse':
       attrs = [ 'cx', 'cy', 'rx', 'ry' ];
->>>>>>> 0aba0431
       break;
     case 'foreignObject':
     case 'rect':
     case 'image':
-<<<<<<< HEAD
-      attrs = ['width', 'height', 'x', 'y'];
-=======
       attrs = [ 'width', 'height', 'x', 'y' ];
->>>>>>> 0aba0431
       break;
     case 'use':
     case 'text':
     case 'tspan':
-<<<<<<< HEAD
-      attrs = ['x', 'y'];
-=======
       attrs = [ 'x', 'y' ];
->>>>>>> 0aba0431
       break;
     case 'polygon':
     case 'polyline': {
@@ -246,11 +228,7 @@
     Array.prototype.forEach.call(attrs, function (attr) {
       changes[attr] = selected.getAttribute(attr);
     });
-<<<<<<< HEAD
-    for (const [attr, val] of Object.entries(changes)) {
-=======
     for (const [ attr, val ] of Object.entries(changes)) {
->>>>>>> 0aba0431
       changes[attr] = convertToNum(attr, val);
     }
   } else if (gsvg) {
@@ -265,11 +243,7 @@
   // make a copy of initial values and include the transform
   if (isNullish(initial)) {
     initial = $.extend(true, {}, changes);
-<<<<<<< HEAD
-    for (const [attr, val] of Object.entries(initial)) {
-=======
     for (const [ attr, val ] of Object.entries(initial)) {
->>>>>>> 0aba0431
       initial[attr] = convertToNum(attr, val);
     }
   }
@@ -733,11 +707,7 @@
             y1: selected.getAttribute('y1'),
             x2: selected.getAttribute('x2'),
             y2: selected.getAttribute('y2'),
-<<<<<<< HEAD
-          }
-=======
           };
->>>>>>> 0aba0431
         // Fallthrough
         case 'polyline':
         case 'polygon':
