--- conflicted
+++ resolved
@@ -1,12 +1,6 @@
-<<<<<<< HEAD
-import {isWebkit} from '../common/browser.js';
-import {convertPath} from './path.js';
-import {preventClickDefault} from './utilities.js';
-=======
 import { isWebkit } from '../common/browser.js';
 import { convertPath } from './path.js';
 import { preventClickDefault } from './utilities.js';
->>>>>>> 0aba0431
 
 /**
  * Create a clone of an element, updating its ID and its children's IDs when needed.
@@ -47,11 +41,7 @@
   });
 
   if (el.dataset.gsvg) {
-<<<<<<< HEAD
-    newEl.dataset.gsvg = newEl.firstChild
-=======
     newEl.dataset.gsvg = newEl.firstChild;
->>>>>>> 0aba0431
   } else if (el.dataset.symbol) {
     const ref = el.dataset.symbol;
     newEl.dataset.ref =  ref;
