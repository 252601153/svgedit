--- conflicted
+++ resolved
@@ -700,19 +700,11 @@
 * @returns {void}
 */
 export const setFontSizeMethod = function (val) {
-<<<<<<< HEAD
   const selectedElements = svgCanvas.getSelectedElements();
   svgCanvas.setCurText('font_size', val);
   svgCanvas.changeSelectedAttribute('font-size', val);
-  if (!selectedElements[0].textContent) {
+  if (selectedElements[0] && !selectedElements[0].textContent) {
     svgCanvas.textActions.setCursor();
-=======
-  const selectedElements = elemContext_.getSelectedElements();
-  elemContext_.setCurText('font_size', val);
-  elemContext_.getCanvas().changeSelectedAttribute('font-size', val);
-  if (selectedElements[0] && !selectedElements[0].textContent) {
-    elemContext_.getCanvas().textActions.setCursor();
->>>>>>> 279bdc77
   }
 };
 
