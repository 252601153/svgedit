/* gl#bals svgEditor */
const template = document.createElement('template');
// eslint-disable-next-line no-unsanitized/property
template.innerHTML = `
  <style>
  .contextMenu {
    position: absolute;
    z-index: 99999;
    border: solid 1px rgba(0,0,0,.33);
    background: rgba(255,255,255,.95);
    padding: 5px 0;
    margin: 0px;
    display: none;
    font: 12px/15px Lucida Sans, Helvetica, Verdana, sans-serif;
    border-radius: 5px;
    -moz-border-radius: 5px;
    -moz-box-shadow: 2px 5px 10px rgba(0,0,0,.3);
    -webkit-box-shadow: 2px 5px 10px rgba(0,0,0,.3);
    box-shadow: 2px 5px 10px rgba(0,0,0,.3);
  }
  
  .contextMenu li {
    list-style: none;
    padding: 0px;
    margin: 0px;
  }
  
  .contextMenu .shortcut {
    width: 115px;
    text-align:right;
    float:right;
  }
  
  .contextMenu a {
    -moz-user-select: none;
    -webkit-user-select: none;
    color: #222;
    text-decoration: none;
    display: block;
    line-height: 20px;
    height: 20px;
    background-position: 6px center;
    background-repeat: no-repeat;
    outline: none;
    padding: 0px 15px 1px 20px;
  }
  
  .contextMenu li.hover a {
    background-color: #2e5dea;
    color: white;
    cursor: default;
  }
  
  .contextMenu li.disabled a {
    color: #999;
  }
  
  .contextMenu li.hover.disabled a {
    background-color: transparent;
  }
  
  .contextMenu li.separator {
    border-top: solid 1px #E3E3E3;
    padding-top: 5px;
    margin-top: 5px;
  }  
  </style>
  <ul id="cmenu_canvas" class="contextMenu">
    <li>
      <a href="#cut" id="se-cut">
<<<<<<< HEAD
        <span class="shortcut">META+X</span>
=======
      #{svgEditor.i18next.t('tools.cut')}<span class="shortcut">META+X</span>
>>>>>>> 1f5134bf
      </a>
    </li>
    <li>
      <a href="#copy" id="se-copy">
      #{svgEditor.i18next.t('tools.copy')}<span class="shortcut">META+C</span>
      </a>
    </li>
    <li>
      <a href="#paste" id="se-paste">#{svgEditor.i18next.t('tools.paste')}</a>
    </li>
    <li>
      <a href="#paste_in_place" id="se-paste-in-place">#{svgEditor.i18next.t('tools.paste_in_place')}</a>
    </li>
    <li class="separator">
      <a href="#delete" id="se-delete">
      #{svgEditor.i18next.t('tools.delete')}<span class="shortcut">BACKSPACE</span>
      </a>
    </li>
    <li class="separator">
      <a href="#group" id="se-group">
      #{svgEditor.i18next.t('tools.group')}<span class="shortcut">G</span>
      </a>
    </li>
    <li>
      <a href="#ungroup" id="se-ungroup">
      #{svgEditor.i18next.t('tools.ungroup')}<span class="shortcut">G</span>
      </a>
    </li>
    <li class="separator">
      <a href="#move_front" id="se-move-front">
      #{svgEditor.i18next.t('tools.move_front')}<span class="shortcut">CTRL+SHFT+]</span>
      </a>
    </li>
    <li>
      <a href="#move_up" id="se-move-up">
      #{svgEditor.i18next.t('tools.move_up')}<span class="shortcut">CTRL+]</span>
      </a>
    </li>
    <li>
      <a href="#move_down" id="se-move-down">
      #{svgEditor.i18next.t('tools.move_down')}<span class="shortcut">CTRL+[</span>
      </a>
    </li>
    <li>
      <a href="#move_back" id="se-move-back">
      #{svgEditor.i18next.t('tools.move_back')}<span class="shortcut">CTRL+SHFT+[</span>
      </a>
    </li> 
  </ul>
`;
/**
 * @class SeCMenuDialog
 */
export class SeCMenuDialog extends HTMLElement {
  /**
    * @function constructor
    */
  constructor () {
    super();
    // create the shadowDom and insert the template
    this._shadowRoot = this.attachShadow({ mode: 'open' });
    this._shadowRoot.append(template.content.cloneNode(true));
    this._workarea = document.getElementById('workarea');
    this.$dialog = this._shadowRoot.querySelector('#cmenu_canvas');
    this.$copyLink = this._shadowRoot.querySelector('#se-copy');
    this.$cutLink = this._shadowRoot.querySelector('#se-cut');
    this.$pasteLink = this._shadowRoot.querySelector('#se-paste');
    this.$pasteInPlaceLink = this._shadowRoot.querySelector('#se-paste-in-place');
    this.$deleteLink = this._shadowRoot.querySelector('#se-delete');
    this.$groupLink = this._shadowRoot.querySelector('#se-group');
    this.$ungroupLink = this._shadowRoot.querySelector('#se-ungroup');
    this.$moveFrontLink = this._shadowRoot.querySelector('#se-move-front');
    this.$moveUpLink = this._shadowRoot.querySelector('#se-move-up');
    this.$moveDownLink = this._shadowRoot.querySelector('#se-move-down');
    this.$moveBackLink = this._shadowRoot.querySelector('#se-move-back');
  }
  /**
   * @function observedAttributes
   * @returns {any} observed
   */
  static get observedAttributes () {
    return [ 'disableallmenu', 'enablemenuitems', 'disablemenuitems', 'i18next-tools-cut' ];
  }
  /**
   * @function attributeChangedCallback
   * @param {string} name
   * @param {string} oldValue
   * @param {string} newValue
   * @returns {void}
   */
  attributeChangedCallback (name, oldValue, newValue) {
    let eles = [];
    const sdowRoot = this._shadowRoot;
    switch (name) {
    case 'disableallmenu':
      if (newValue === 'true') {
        const elesli = sdowRoot.querySelectorAll('li');
        elesli.forEach(function (eleli) {
          eleli.classList.add('disabled');
        });
      }
      break;
    case 'enablemenuitems':
      eles = newValue.split(',');
      eles.forEach(function (ele) {
        const selEle = sdowRoot.querySelector('a[href*="' + ele + '"]');
        selEle.parentElement.classList.remove('disabled');
      });
      break;
    case 'disablemenuitems':
      eles = newValue.split(',');
      eles.forEach(function (ele) {
        const selEle = sdowRoot.querySelector('a[href*="' + ele + '"]');
        selEle.parentElement.classList.add('disabled');
      });
      break;
    case 'i18next-tools-cut':
      var textnode = document.createTextNode(newValue);
      this._shadowRoot.querySelector('#se-cut').prepend(textnode);
      break;
    default:
      // super.attributeChangedCallback(name, oldValue, newValue);
      break;
    }
  }
  /**
   * @function get
   * @returns {any}
   */
  get disableallmenu () {
    return this.getAttribute('disableallmenu');
  }

  /**
   * @function set
   * @returns {void}
   */
  set disableallmenu (value) {
    this.setAttribute('disableallmenu', value);
  }
  /**
   * @function get
   * @returns {any}
   */
  get enablemenuitems () {
    return this.getAttribute('enablemenuitems');
  }

  /**
   * @function set
   * @returns {void}
   */
  set enablemenuitems (value) {
    this.setAttribute('enablemenuitems', value);
  }
  /**
   * @function get
   * @returns {any}
   */
  get disablemenuitems () {
    return this.getAttribute('disablemenuitems');
  }

  /**
   * @function set
   * @returns {void}
   */
  set disablemenuitems (value) {
    this.setAttribute('disablemenuitems', value);
  }
  /**
   * @function connectedCallback
   * @returns {void}
   */
  connectedCallback () {
    const current = this;
    const onMenuOpenHandler = (e) => {
      e.preventDefault();
      current.$dialog.style.top = e.pageY + 'px';
      current.$dialog.style.left = e.pageX + 'px';
      current.$dialog.style.display = 'block';
    };
    const onMenuCloseHandler = (e) => {
      if (e.button !== 2) {
        current.$dialog.style.display = 'none';
      }
    };
    const onMenuClickHandler = (e, action) => {
      const triggerEvent = new CustomEvent('change', { detail: {
        trigger: action
      } });
      this.dispatchEvent(triggerEvent);
    };
    this._workarea.addEventListener('contextmenu', onMenuOpenHandler);
    this._workarea.addEventListener('mousedown', onMenuCloseHandler);
    this.$cutLink.addEventListener('click', (evt) => onMenuClickHandler(evt, 'cut'));
    this.$copyLink.addEventListener('click', (evt) => onMenuClickHandler(evt, 'copy'));
    this.$pasteLink.addEventListener('click', (evt) => onMenuClickHandler(evt, 'paste'));
    this.$pasteInPlaceLink.addEventListener('click', (evt) => onMenuClickHandler(evt, 'paste_in_place'));
    this.$deleteLink.addEventListener('click', (evt) => onMenuClickHandler(evt, 'delete'));
    this.$groupLink.addEventListener('click', (evt) => onMenuClickHandler(evt, 'group'));
    this.$ungroupLink.addEventListener('click', (evt) => onMenuClickHandler(evt, 'ungroup'));
    this.$moveFrontLink.addEventListener('click', (evt) => onMenuClickHandler(evt, 'move_front'));
    this.$moveUpLink.addEventListener('click', (evt) => onMenuClickHandler(evt, 'move_up'));
    this.$moveDownLink.addEventListener('click', (evt) => onMenuClickHandler(evt, 'move_down'));
    this.$moveBackLink.addEventListener('click', (evt) => onMenuClickHandler(evt, 'move_back'));
  }
}

// Register
customElements.define('se-cmenu_canvas-dialog', SeCMenuDialog);<|MERGE_RESOLUTION|>--- conflicted
+++ resolved
@@ -68,11 +68,7 @@
   <ul id="cmenu_canvas" class="contextMenu">
     <li>
       <a href="#cut" id="se-cut">
-<<<<<<< HEAD
         <span class="shortcut">META+X</span>
-=======
-      #{svgEditor.i18next.t('tools.cut')}<span class="shortcut">META+X</span>
->>>>>>> 1f5134bf
       </a>
     </li>
     <li>
