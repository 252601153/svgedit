--- conflicted
+++ resolved
@@ -42,12 +42,8 @@
       }
       break;
     default:
-<<<<<<< HEAD
-      // console.log('unkonw attr for:', name, 'newValue =', newValue);
-=======
       // eslint-disable-next-line no-console
-      console.error('unkonw attr for:', name, 'newValue =', newValue);
->>>>>>> abeda017
+      console.error('unknown attr for:', name, 'newValue =', newValue);
       break;
     }
   }
