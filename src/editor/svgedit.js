--- conflicted
+++ resolved
@@ -515,6 +515,26 @@
           $('#font_family').val(elem.getAttribute('font-family'));
           $('#font_size').val(elem.getAttribute('font-size'));
           $('#text').val(elem.textContent);
+          const textAnchorStart = $id('tool_text_anchor_start');
+          const textAnchorMiddle = $id('tool_text_anchor_middle');
+          const textAnchorEnd = $id('tool_text_anchor_end');
+          switch (elem.getAttribute('text-anchor')) {
+          case 'start':
+            textAnchorStart.pressed = true;
+            textAnchorMiddle.pressed = false;
+            textAnchorEnd.pressed = false;
+            break;
+          case 'middle':
+            textAnchorStart.pressed = false;
+            textAnchorMiddle.pressed = true;
+            textAnchorEnd.pressed = false;
+            break;
+          case 'end':
+            textAnchorStart.pressed = false;
+            textAnchorMiddle.pressed = false;
+            textAnchorEnd.pressed = true;
+            break;
+          }
           if (svgCanvas.addedNew) {
           // Timeout needed for IE9
             setTimeout(() => {
@@ -564,226 +584,7 @@
     }
   };
 
-<<<<<<< HEAD
   const layersPanel = new LayersPanel(svgCanvas, uiStrings, updateContextPanel);
-=======
-  /**
-   * Setup SVG icons.
-   * @returns {void}
-   */
-  function setIcons () {
-    $.svgIcons(curConfig.imgPath + 'svg_edit_icons.svg', {
-      w: 24, h: 24,
-      id_match: false,
-      no_img: !isWebkit(), // Opera & Firefox 4 gives odd behavior w/images
-      fallback_path: curConfig.imgPath,
-      // Todo: Set `alts: {}` with keys as the IDs in fallback set to
-      //   `uiStrings` (localized) values
-      fallback: {
-        logo: 'logo.png',
-
-        select: 'select.png',
-        select_node: 'select_node.png',
-
-        square: 'square.png',
-        rect: 'rect.png',
-        fh_rect: 'freehand-square.png',
-        circle: 'circle.png',
-        ellipse: 'ellipse.png',
-        fh_ellipse: 'freehand-circle.png',
-        pencil: 'fhpath.png',
-        pen: 'line.png',
-        text: 'text.png',
-        path: 'path.png',
-        add_subpath: 'add_subpath.png',
-        close_path: 'closepath.png',
-        open_path: 'openpath.png',
-
-        image: 'image.png',
-        zoom: 'zoom.png',
-
-        arrow_right: 'flyouth.png',
-        arrow_right_big: 'arrow_right_big.png',
-        arrow_down: 'dropdown.gif',
-        fill: 'fill.png',
-        stroke: 'stroke.png',
-        opacity: 'opacity.png',
-
-        new_image: 'clear.png',
-        save: 'save.png',
-        export: 'export.png',
-        open: 'open.png',
-        import: 'import.png',
-        docprops: 'document-properties.png',
-        source: 'source.png',
-        wireframe: 'wireframe.png',
-
-        undo: 'undo.png',
-        redo: 'redo.png',
-
-        clone: 'clone.png',
-        delete: 'delete.png',
-        go_up: 'go-up.png',
-        go_down: 'go-down.png',
-        context_menu: 'context_menu.png',
-        move_bottom: 'move_bottom.png',
-        move_top: 'move_top.png',
-        to_path: 'to_path.png',
-        link_controls: 'link_controls.png',
-        reorient: 'reorient.png',
-        group_elements: 'shape_group_elements.png',
-
-        ungroup: 'shape_ungroup.png',
-        unlink_use: 'unlink_use.png',
-        width: 'width.png',
-        height: 'height.png',
-        c_radius: 'c_radius.png',
-        angle: 'angle.png',
-        blur: 'blur.png',
-        fontsize: 'fontsize.png',
-        align: 'align.png',
-
-        align_left: 'align-left.png',
-        align_center: 'align-center.png',
-        align_right: 'align-right.png',
-        align_top: 'align-top.png',
-        align_middle: 'align-middle.png',
-        align_bottom: 'align-bottom.png',
-
-        linecap_butt: 'linecap_butt.png',
-        linecap_square: 'linecap_square.png',
-        linecap_round: 'linecap_round.png',
-        linejoin_miter: 'linejoin_miter.png',
-        linejoin_bevel: 'linejoin_bevel.png',
-        linejoin_round: 'linejoin_round.png',
-        eye: 'eye.png',
-        no_color: 'no_color.png',
-
-        ok: 'save.png',
-        cancel: 'cancel.png',
-        warning: 'warning.png',
-
-        node_delete: 'node_delete.png',
-        node_clone: 'node_clone.png',
-
-        globe_link: 'globe_link.png',
-        config: 'config.png'
-      },
-      placement: {
-        '#logo': 'logo',
-
-        '#tool_clear div,#layer_new': 'new_image',
-        '#tool_save div': 'save',
-        '#tool_export div': 'export',
-        '#tool_open div': 'open',
-        '#tool_import div': 'import',
-        '#tool_source': 'source',
-        '#tool_docprops > div': 'docprops',
-        '#tool_editor_prefs > div': 'config',
-        '#tool_editor_homepage > div': 'globe_link',
-        '#tool_wireframe': 'wireframe',
-
-        '#tool_undo': 'undo',
-        '#tool_redo': 'redo',
-
-        '#tool_select': 'select',
-        '#tool_fhpath': 'pencil',
-        '#tool_line': 'pen',
-        '#tool_rect,#tools_rect_show': 'rect',
-        '#tool_square': 'square',
-        '#tool_fhrect': 'fh_rect',
-        '#tool_ellipse,#tools_ellipse_show': 'ellipse',
-        '#tool_circle': 'circle',
-        '#tool_fhellipse': 'fh_ellipse',
-        '#tool_path': 'path',
-        '#tool_text,#layer_rename': 'text',
-        '#tool_image': 'image',
-        '#tool_zoom': 'zoom',
-
-        '#tool_clone,#tool_clone_multi': 'clone',
-        '#tool_node_clone': 'node_clone',
-        '#layer_delete,#tool_delete,#tool_delete_multi': 'delete',
-        '#tool_node_delete': 'node_delete',
-        '#tool_add_subpath': 'add_subpath',
-        '#tool_openclose_path': 'open_path',
-        '#tool_move_top': 'move_top',
-        '#tool_move_bottom': 'move_bottom',
-        '#tool_topath': 'to_path',
-        '#tool_node_link': 'link_controls',
-        '#tool_reorient': 'reorient',
-        '#tool_group_elements': 'group_elements',
-        '#tool_ungroup': 'ungroup',
-        '#tool_unlink_use': 'unlink_use',
-
-        '#tool_alignleft, #tool_posleft': 'align_left',
-        '#tool_text_anchor_start': 'anchor_start',
-        '#tool_text_anchor_middle': 'anchor_middle',
-        '#tool_text_anchor_end': 'anchor_end',
-        '#tool_aligncenter, #tool_poscenter': 'align_center',
-        '#tool_alignright, #tool_posright': 'align_right',
-        '#tool_aligntop, #tool_postop': 'align_top',
-        '#tool_alignmiddle, #tool_posmiddle': 'align_middle',
-        '#tool_alignbottom, #tool_posbottom': 'align_bottom',
-        '#cur_position': 'align',
-
-        '#linecap_butt,#cur_linecap': 'linecap_butt',
-        '#linecap_round': 'linecap_round',
-        '#linecap_square': 'linecap_square',
-
-        '#linejoin_miter,#cur_linejoin': 'linejoin_miter',
-        '#linejoin_round': 'linejoin_round',
-        '#linejoin_bevel': 'linejoin_bevel',
-
-        '#url_notice': 'warning',
-
-        '#layer_up': 'go_up',
-        '#layer_down': 'go_down',
-        '#layer_moreopts': 'context_menu',
-        '#layerlist td.layervis': 'eye',
-
-        '#tool_source_save,#tool_docprops_save,#tool_prefs_save': 'ok',
-        '#tool_source_cancel,#tool_docprops_cancel,#tool_prefs_cancel': 'cancel',
-
-        '#rwidthLabel, #iwidthLabel': 'width',
-        '#rheightLabel, #iheightLabel': 'height',
-        '#cornerRadiusLabel span': 'c_radius',
-        '#angleLabel': 'angle',
-        '#linkLabel,#tool_make_link,#tool_make_link_multi': 'globe_link',
-        '#zoomLabel': 'zoom',
-        '#tool_fill label': 'fill',
-        '#tool_stroke .icon_label': 'stroke',
-        '#group_opacityLabel': 'opacity',
-        '#blurLabel': 'blur',
-        '#font_sizeLabel': 'fontsize',
-
-        '.flyout_arrow_horiz': 'arrow_right',
-        '.dropdown button, #main_button .dropdown': 'arrow_down',
-        '#palette .palette_item:first, #fill_bg, #stroke_bg': 'no_color'
-      },
-      resize: {
-        '#logo .svg_icon': 28,
-        '.flyout_arrow_horiz .svg_icon': 5,
-        '.layer_button .svg_icon, #layerlist td.layervis .svg_icon': 14,
-        '.dropdown button .svg_icon': 7,
-        '#main_button .dropdown .svg_icon': 9,
-        '.palette_item:first .svg_icon': 15,
-        '#fill_bg .svg_icon, #stroke_bg .svg_icon': 16,
-        '.toolbar_button button .svg_icon': 16,
-        '.stroke_tool div div .svg_icon': 20,
-        '#tools_bottom label .svg_icon': 18
-      },
-      async callback (icons) {
-        $('.toolbar_button button > svg, .toolbar_button button > img').each(function () {
-          $(this).parent().prepend(this);
-        });
-
-        const tleft = $('#tools_left');
-
-        let minHeight;
-        if (tleft.length) {
-          minHeight = tleft.offset().top + tleft.outerHeight();
-        }
->>>>>>> 36bbcf0d
 
   const modKey = (isMac() ? 'meta+' : 'ctrl+');
   const path = svgCanvas.pathActions;
@@ -1415,64 +1216,8 @@
 
         attr = selectedElement.getAttribute('stroke-linecap') || 'butt';
 
-<<<<<<< HEAD
         if ($('#linecap_' + attr).length) {
           setStrokeOpt($('#linecap_' + attr)[0]);
-=======
-        if (tagName === 'text') {
-          $('#text_panel').css('display', 'inline');
-          $('#tool_font_size').css('display', 'inline');
-          if (svgCanvas.getItalic()) {
-            $('#tool_italic').addClass('push_button_pressed').removeClass('tool_button');
-          } else {
-            $('#tool_italic').removeClass('push_button_pressed').addClass('tool_button');
-          }
-          if (svgCanvas.getBold()) {
-            $('#tool_bold').addClass('push_button_pressed').removeClass('tool_button');
-          } else {
-            $('#tool_bold').removeClass('push_button_pressed').addClass('tool_button');
-          }
-          const textAnchorStart = $('#tool_text_anchor_start');
-          const textAnchorMiddle = $('#tool_text_anchor_middle');
-          const textAnchorEnd = $('#tool_text_anchor_end');
-          switch (elem.getAttribute('text-anchor')) {
-          case 'start':
-            textAnchorStart.addClass('push_button_pressed').removeClass('tool_button');
-            textAnchorMiddle.removeClass('push_button_pressed').addClass('tool_button');
-            textAnchorEnd.removeClass('push_button_pressed').addClass('tool_button');
-            break;
-          case 'middle':
-            textAnchorStart.removeClass('push_button_pressed').addClass('tool_button');
-            textAnchorMiddle.addClass('push_button_pressed').removeClass('tool_button');
-            textAnchorEnd.removeClass('push_button_pressed').addClass('tool_button');
-            break;
-          case 'end':
-            textAnchorStart.removeClass('push_button_pressed').addClass('tool_button');
-            textAnchorMiddle.removeClass('push_button_pressed').addClass('tool_button');
-            textAnchorEnd.addClass('push_button_pressed').removeClass('tool_button');
-            break;
-          }
-          $('#font_family').val(elem.getAttribute('font-family'));
-          $('#font_size').val(elem.getAttribute('font-size'));
-          $('#text').val(elem.textContent);
-          if (svgCanvas.addedNew) {
-            // Timeout needed for IE9
-            setTimeout(function () {
-              $('#text').focus().select();
-            }, 100);
-          }
-        // text
-        } else if (tagName === 'image' && svgCanvas.getMode() === 'image') {
-          setImageURL(svgCanvas.getHref(elem));
-        // image
-        } else if (tagName === 'g' || tagName === 'use') {
-          $('#container_panel').show();
-          const title = svgCanvas.getTitle();
-          const label = $('#g_title')[0];
-          label.value = title;
-          setInputWidth(label);
-          $('#g_title').prop('disabled', tagName === 'use');
->>>>>>> 36bbcf0d
         }
       }
       }
@@ -2815,7 +2560,7 @@
    * @param {string} value "start","end" or "middle"
    * @returns {false}
    */
-  const clickTextAnchor = function (value) {
+  const clickTextAnchor = (value) => {
     svgCanvas.setTextAnchor(value);
     updateContextPanel();
     return false;
@@ -3375,14 +3120,6 @@
   // Prevent browser from erroneously repopulating fields
   $('input,select').attr('autocomplete', 'off');
 
-<<<<<<< HEAD
-=======
-  const dialogSelectors = [
-    '#tool_source_cancel', '#tool_docprops_cancel',
-    '#tool_prefs_cancel', '.overlay'
-  ];
-
->>>>>>> 36bbcf0d
   /* eslint-disable jsdoc/require-property */
   /**
    * Associate all button actions as well as non-button keyboard shortcuts.
@@ -3405,7 +3142,6 @@
      * @name module:SVGEditor~ToolButtons
      * @type {module:SVGEditor.ToolButton[]}
      */
-<<<<<<< HEAD
     // register action to top panel buttons
     $id('tool_source').addEventListener('click', showSourceEditor);
     $id('tool_wireframe').addEventListener('click', clickWireframe);
@@ -3488,6 +3224,10 @@
 
     $id('tool_bold').addEventListener('click', clickBold);
     $id('tool_italic').addEventListener('click', clickItalic);
+    $id('tool_text_anchor_start').addEventListener('click', () => clickTextAnchor('start'));
+    $id('tool_text_anchor_middle').addEventListener('click', () => clickTextAnchor('middle'));
+    $id('tool_text_anchor_end').addEventListener('click', () => clickTextAnchor('end'));
+
     $id('palette').addEventListener('change', handlePalette);
 
     $id('tool_clear').addEventListener('click', clickClear);
@@ -3585,90 +3325,6 @@
     });
     layersPanel.addEvents();
     const toolButtons = [
-=======
-    const toolButtons = [
-      {sel: '#tool_select', fn: clickSelect, evt: 'click', key: ['V', true]},
-      {sel: '#tool_fhpath', fn: clickFHPath, evt: 'click', key: ['Q', true]},
-      {sel: '#tool_line', fn: clickLine, evt: 'click', key: ['L', true], parent: '#tools_line', prepend: true},
-      {sel: '#tool_rect', fn: clickRect, evt: 'mouseup', key: ['R', true], parent: '#tools_rect', icon: 'rect'},
-      {sel: '#tool_square', fn: clickSquare, evt: 'mouseup', parent: '#tools_rect', icon: 'square'},
-      {sel: '#tool_fhrect', fn: clickFHRect, evt: 'mouseup', parent: '#tools_rect', icon: 'fh_rect'},
-      {sel: '#tool_ellipse', fn: clickEllipse, evt: 'mouseup', key: ['E', true], parent: '#tools_ellipse', icon: 'ellipse'},
-      {sel: '#tool_circle', fn: clickCircle, evt: 'mouseup', parent: '#tools_ellipse', icon: 'circle'},
-      {sel: '#tool_fhellipse', fn: clickFHEllipse, evt: 'mouseup', parent: '#tools_ellipse', icon: 'fh_ellipse'},
-      {sel: '#tool_path', fn: clickPath, evt: 'click', key: ['P', true]},
-      {sel: '#tool_text', fn: clickText, evt: 'click', key: ['T', true]},
-      {sel: '#tool_image', fn: clickImage, evt: 'mouseup'},
-      {sel: '#tool_zoom', fn: clickZoom, evt: 'mouseup', key: ['Z', true]},
-      {sel: '#tool_clear', fn: clickClear, evt: 'mouseup', key: ['N', true]},
-      {sel: '#tool_save', fn () {
-        if (editingsource) {
-          saveSourceEditor();
-        } else {
-          clickSave();
-        }
-      }, evt: 'mouseup', key: ['S', true]},
-      {sel: '#tool_export', fn: clickExport, evt: 'mouseup'},
-      {sel: '#tool_open', fn: clickOpen, evt: 'mouseup', key: ['O', true]},
-      {sel: '#tool_import', fn: clickImport, evt: 'mouseup'},
-      {sel: '#tool_source', fn: showSourceEditor, evt: 'click', key: ['U', true]},
-      {sel: '#tool_wireframe', fn: clickWireframe, evt: 'click', key: ['F', true]},
-      {
-        key: ['esc', false, false],
-        fn () {
-          if (dialogSelectors.every((sel) => {
-            return $(sel + ':hidden').length;
-          })) {
-            svgCanvas.clearSelection();
-          }
-        },
-        hidekey: true
-      },
-      {sel: '#tool_source_cancel', fn: cancelOverlays, evt: 'click', key: ['esc', false, false], hidekey: true},
-      {sel: '#tool_docprops_cancel', fn: cancelOverlays, evt: 'click', key: ['esc', false, false], hidekey: true},
-      {sel: '#tool_prefs_cancel', fn: cancelOverlays, evt: 'click', key: ['esc', false, false], hidekey: true},
-      {sel: '.overlay', fn: cancelOverlays, evt: 'click', key: ['esc', false, false], hidekey: true},
-      {sel: '#tool_source_save', fn: saveSourceEditor, evt: 'click'},
-      {sel: '#tool_docprops_save', fn: saveDocProperties, evt: 'click'},
-      {sel: '#tool_docprops', fn: showDocProperties, evt: 'click'},
-      {sel: '#tool_prefs_save', fn: savePreferences, evt: 'click'},
-      {sel: '#tool_editor_prefs', fn: showPreferences, evt: 'click'},
-      {sel: '#tool_editor_homepage', fn: openHomePage, evt: 'click'},
-      {sel: '#tool_open', fn () { window.dispatchEvent(new CustomEvent('openImage')); }, evt: 'click'},
-      {sel: '#tool_import', fn () { window.dispatchEvent(new CustomEvent('importImage')); }, evt: 'click'},
-      {sel: '#tool_delete', fn: deleteSelected, evt: 'click', key: ['del/backspace', true]},
-      {sel: '#tool_delete_multi', fn: deleteSelected, evt: 'click', key: ['del/backspace', true]},
-      {sel: '#tool_reorient', fn: reorientPath, evt: 'click'},
-      {sel: '#tool_node_link', fn: linkControlPoints, evt: 'click'},
-      {sel: '#tool_node_clone', fn: clonePathNode, evt: 'click'},
-      {sel: '#tool_node_delete', fn: deletePathNode, evt: 'click'},
-      {sel: '#tool_openclose_path', fn: opencloseSubPath, evt: 'click'},
-      {sel: '#tool_add_subpath', fn: addSubPath, evt: 'click'},
-      {sel: '#tool_move_top', fn: moveToTopSelected, evt: 'click', key: 'ctrl+shift+]'},
-      {sel: '#tool_move_bottom', fn: moveToBottomSelected, evt: 'click', key: 'ctrl+shift+['},
-      {sel: '#tool_topath', fn: convertToPath, evt: 'click'},
-      {sel: '#tool_make_link', fn: makeHyperlink, evt: 'click'},
-      {sel: '#tool_make_link_multi', fn: makeHyperlink, evt: 'click'},
-      {sel: '#tool_undo', fn: clickUndo, evt: 'click'},
-      {sel: '#tool_redo', fn: clickRedo, evt: 'click'},
-      {sel: '#tool_clone', fn: clickClone, evt: 'click', key: ['D', true]},
-      {sel: '#tool_clone_multi', fn: clickClone, evt: 'click', key: ['D', true]},
-      {sel: '#tool_group_elements', fn: clickGroup, evt: 'click', key: ['G', true]},
-      {sel: '#tool_ungroup', fn: clickGroup, evt: 'click'},
-      {sel: '#tool_unlink_use', fn: clickGroup, evt: 'click'},
-      {sel: '[id^=tool_align]', fn: clickAlign, evt: 'click'},
-      // these two lines are required to make Opera work properly with the flyout mechanism
-      // {sel: '#tools_rect_show', fn: clickRect, evt: 'click'},
-      // {sel: '#tools_ellipse_show', fn: clickEllipse, evt: 'click'},
-      {sel: '#tool_bold', fn: clickBold, evt: 'mousedown'},
-      {sel: '#tool_italic', fn: clickItalic, evt: 'mousedown'},
-      {sel: '#tool_text_anchor_start', fn () { clickTextAnchor('start'); }, evt: 'mousedown'},
-      {sel: '#tool_text_anchor_middle', fn () { clickTextAnchor('middle'); }, evt: 'mousedown'},
-      {sel: '#tool_text_anchor_end', fn () { clickTextAnchor('end'); }, evt: 'mousedown'},
-      {sel: '#sidepanel_handle', fn: toggleSidePanel, key: ['X']},
-      {sel: '#copy_save_done', fn: cancelOverlays, evt: 'click'},
-
->>>>>>> 36bbcf0d
       // Shortcuts not associated with buttons
       {key: 'ctrl+left', fn () { rotateSelected(0, 1); }},
       {key: 'ctrl+right', fn () { rotateSelected(1, 1); }},
@@ -3875,7 +3531,6 @@
     try {
       svgeditClipboard = localStorage.getItem('svgedit_clipboard');
     } catch (err) {}
-    // eslint-disable-next-line max-len
     canvMenu.setAttribute((svgeditClipboard ? 'en' : 'dis') + 'ablemenuitems', '#paste,#paste_in_place');
   }
   enableOrDisableClipboard();
