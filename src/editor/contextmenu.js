/**
 * Adds context menu functionality.
 * @module contextmenu
 * @license Apache-2.0
 * @author Adam Bender
 */

let contextMenuExtensions = {};

/**
 * Signature depends on what the user adds; in the case of our uses with
 * SVGEditor, no parameters are passed nor anything expected for a return.
 * @callback module:contextmenu.MenuItemAction
 * @param {...args} args
 * @returns {any}
*/

/**
* @typedef {PlainObject} module:contextmenu.MenuItem
* @property {string} id
* @property {string} label
* @property {module:contextmenu.MenuItemAction} action
*/

/**
* @param {module:contextmenu.MenuItem} menuItem
* @returns {boolean}
*/
const menuItemIsValid = function (menuItem) {
  return menuItem && menuItem.id && menuItem.label && menuItem.action && typeof menuItem.action === 'function';
};

/**
* @function module:contextmenu.add
* @param {module:contextmenu.MenuItem} menuItem
* @throws {Error|TypeError}
* @returns {void}
*/
export const add = function (menuItem) {
  // menuItem: {id, label, shortcut, action}
  if (!menuItemIsValid(menuItem)) {
    throw new TypeError(
      'Menu items must be defined and have at least properties: ' +
      'id, label, action, where action must be a function'
    );
  }
  if (menuItem.id in contextMenuExtensions) {
    throw new Error('Cannot add extension "' + menuItem.id + '", an extension by that name already exists"');
  }
  // Register menuItem action, see below for deferred menu dom injection
<<<<<<< HEAD
  console.log('Registered contextmenu item: {id:' + menuItem.id + ', label:' + menuItem.label + '}');
=======
>>>>>>> 0aba0431
  contextMenuExtensions[menuItem.id] = menuItem;
  // TODO: Need to consider how to handle custom enable/disable behavior
};

/**
* @function module:contextmenu.hasCustomHandler
* @param {string} handlerKey
* @returns {boolean}
*/
export const hasCustomHandler = function (handlerKey) {
  return Boolean(contextMenuExtensions[handlerKey]);
};

/**
* @function module:contextmenu.getCustomHandler
* @param {string} handlerKey
* @returns {module:contextmenu.MenuItemAction}
*/
export const getCustomHandler = function (handlerKey) {
  return contextMenuExtensions[handlerKey].action;
};

/**
* @param {module:contextmenu.MenuItem} menuItem
* @returns {void}
*/
const injectExtendedContextMenuItemIntoDom = function (menuItem) {
  if (!Object.keys(contextMenuExtensions).length) {
    // all menuItems appear at the bottom of the menu in their own container.
    // if this is the first extension menu we need to add the separator.
    document.getElementById('cmenu_canvas').appendChild(`<li class='separator'>`);
  }
  const shortcut = menuItem.shortcut || '';
  document.getElementById('cmenu_canvas').appendChild(`
    <li class='disabled'><a href='#${menuItem.id}'>${menuItem.label}<span class='shortcut'>${shortcut}</span></a></li>`);
};

/**
* @function module:contextmenu.injectExtendedContextMenuItemsIntoDom
* @returns {void}
*/
export const injectExtendedContextMenuItemsIntoDom = function () {
  Object.values(contextMenuExtensions).forEach((menuItem) => {
    injectExtendedContextMenuItemIntoDom(menuItem);
  });
};
/**
* @function module:contextmenu.resetCustomMenus
* @returns {void}
*/
export const resetCustomMenus = function () { contextMenuExtensions = {}; };<|MERGE_RESOLUTION|>--- conflicted
+++ resolved
@@ -48,10 +48,6 @@
     throw new Error('Cannot add extension "' + menuItem.id + '", an extension by that name already exists"');
   }
   // Register menuItem action, see below for deferred menu dom injection
-<<<<<<< HEAD
-  console.log('Registered contextmenu item: {id:' + menuItem.id + ', label:' + menuItem.label + '}');
-=======
->>>>>>> 0aba0431
   contextMenuExtensions[menuItem.id] = menuItem;
   // TODO: Need to consider how to handle custom enable/disable behavior
 };
