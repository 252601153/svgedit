/**
 * @file ext-panning.js
 *
 * @license MIT
 *
 * @copyright 2013 Luis Aguirre
 *
 */
/*
  This is a very basic SVG-Edit extension to let tablet/mobile devices pan without problem
*/

const loadExtensionTranslation = async function (lang) {
  let translationModule;
  try {
    // eslint-disable-next-line no-unsanitized/method
    translationModule = await import(`./locale/${encodeURIComponent(lang)}.js`);
  } catch (_error) {
    // eslint-disable-next-line no-console
    console.error(`Missing translation (${lang}) - using 'en'`);
    translationModule = await import(`./locale/en.js`);
  }
  return translationModule.default;
};

export default {
  name: 'panning',
  async init() {
    const svgEditor = this;
    const strings = await loadExtensionTranslation(svgEditor.configObj.pref('lang'));
    const {
      svgCanvas
    } = svgEditor;
    const {
      $id
    } = svgCanvas;
    const insertAfter = (referenceNode, newNode) => {
      referenceNode.parentNode.insertBefore(newNode, referenceNode.nextSibling);
<<<<<<< HEAD
    }
=======
    };
>>>>>>> 0aba0431
    return {
      newUI: true,
      name: strings.name,
      callback() {
        // Add the button and its handler(s)
        const buttonTemplate = document.createElement("template");
        buttonTemplate.innerHTML = `
        <se-button id="ext-panning" title="Panning" src="./images/panning.svg"></se-button>
        `;
        insertAfter($id('tool_zoom'), buttonTemplate.content.cloneNode(true));
        $id('ext-panning').addEventListener("click", () => {
          svgCanvas.setMode('ext-panning');
        });
      },
      mouseDown() {
        if (svgCanvas.getMode() === 'ext-panning') {
          svgEditor.setPanning(true);
          return {
            started: true
          };
        }
        return undefined;
      },
      mouseUp() {
        if (svgCanvas.getMode() === 'ext-panning') {
          svgEditor.setPanning(false);
          return {
            keep: false,
            element: null
          };
        }
        return undefined;
      }
    };
  }
};<|MERGE_RESOLUTION|>--- conflicted
+++ resolved
@@ -36,11 +36,7 @@
     } = svgCanvas;
     const insertAfter = (referenceNode, newNode) => {
       referenceNode.parentNode.insertBefore(newNode, referenceNode.nextSibling);
-<<<<<<< HEAD
-    }
-=======
     };
->>>>>>> 0aba0431
     return {
       newUI: true,
       name: strings.name,
