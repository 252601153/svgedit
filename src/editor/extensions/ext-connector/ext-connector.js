/**
 * @file ext-connector.js
 *
 * @license MIT
 *
 * @copyright 2010 Alexis Deveria
 *
 */

const loadExtensionTranslation = async function (lang) {
  let translationModule;
  try {
    // eslint-disable-next-line no-unsanitized/method
    translationModule = await import(`./locale/${encodeURIComponent(lang)}.js`);
  } catch (_error) {
    // eslint-disable-next-line no-console
    console.error(`Missing translation (${lang}) - using 'en'`);
    translationModule = await import(`./locale/en.js`);
  }
  return translationModule.default;
};

export default {
  name: 'connector',
  async init(S) {
    const svgEditor = this;
    const { svgCanvas } = svgEditor;
    const { getElem, $id, mergeDeep } = svgCanvas;
    const { $, svgroot } = S,
      addElem = svgCanvas.addSVGElementFromJson,
      selManager = S.selectorManager;

    let startX;
    let startY;
    let curLine;
    let startElem;
    let endElem;
    let seNs;
    let { svgcontent } = S;
    let started = false;
    let connections = [];
    let selElems = [];

    /**
     *
     * @param {Float} x
     * @param {Float} y
     * @param {module:utilities.BBoxObject} bb
     * @param {Float} offset
     * @returns {module:math.XYObject}
     */
    const getBBintersect = (x, y, bb, offset) => {
      if (offset) {
        offset -= 0;
        bb = mergeDeep({}, bb);
        bb.width += offset;
        bb.height += offset;
        bb.x -= offset / 2;
        bb.y -= offset / 2;
      }

      const midX = bb.x + bb.width / 2;
      const midY = bb.y + bb.height / 2;
      const lenX = x - midX;
      const lenY = y - midY;

      const slope = Math.abs(lenY / lenX);

      let ratio;
      if (slope < bb.height / bb.width) {
        ratio = (bb.width / 2) / Math.abs(lenX);
      } else {
        ratio = lenY
          ? (bb.height / 2) / Math.abs(lenY)
          : 0;
      }

      return {
        x: midX + lenX * ratio,
        y: midY + lenY * ratio
      };
    };

    /**
    * @param {"start"|"end"} side
    * @param {Element} line
    * @returns {Float}
    */
    const getOffset = (side, line) => {
      const giveOffset = line.getAttribute('marker-' + side);

      // TODO: Make this number (5) be based on marker width/height
      const size = line.getAttribute('stroke-width') * 5;
      return giveOffset ? size : 0;
    };

    /**
    * @param {boolean} on
    * @returns {void}
    */
    const showPanel = (on) => {
      let connRules = $id('connector_rules');
      if (!connRules) {
        connRules = document.createElement('style');
        connRules.setAttribute('id', 'connector_rules');
        document.getElementsByTagName("head")[0].appendChild(connRules);
      }
      connRules.textContent = (!on ? '' : '#tool_clone, #tool_topath, #tool_angle, #xy_panel { display: none !important; }');
      if ($id('connector_panel'))
        $id('connector_panel').style.display = (on) ? 'block' : 'none';
<<<<<<< HEAD
    }
=======
    };
>>>>>>> 0aba0431

    /**
     * @param {Element} elem
     * @param {Integer|"end"} pos
     * @param {Float} x
     * @param {Float} y
     * @param {boolean} [setMid]
     * @returns {void}
    */
    const setPoint = (elem, pos, x, y, setMid) => {
      const pts = elem.points;
      const pt = svgroot.createSVGPoint();
      pt.x = x;
      pt.y = y;
      if (pos === 'end') { pos = pts.numberOfItems - 1; }
      // TODO: Test for this on init, then use alt only if needed
      try {
        pts.replaceItem(pt, pos);
      } catch (err) {
        // Should only occur in FF which formats points attr as "n,n n,n", so just split
        const ptArr = elem.getAttribute('points').split(' ');
        for (let i = 0; i < ptArr.length; i++) {
          if (i === pos) {
            ptArr[i] = x + ',' + y;
          }
        }
        elem.setAttribute('points', ptArr.join(' '));
      }

      if (setMid) {
        // Add center point
        const ptStart = pts.getItem(0);
        const ptEnd = pts.getItem(pts.numberOfItems - 1);
        setPoint(elem, 1, (ptEnd.x + ptStart.x) / 2, (ptEnd.y + ptStart.y) / 2);
      }
    };

    /**
    * @param {Float} diffX
    * @param {Float} diffY
    * @returns {void}
    */
    const updateLine = (diffX, diffY) => {
      const dataStorage = svgCanvas.getDataStorage();
      // Update line with element
      let i = connections.length;
      while (i--) {
        const conn = connections[i];
        const line = conn.connector;
        // const {elem} = conn;

        const pre = conn.is_start ? 'start' : 'end';
        // const sw = line.getAttribute('stroke-width') * 5;

        // Update bbox for this element
        const bb = dataStorage.get(line, pre + '_bb');
        bb.x = conn.start_x + diffX;
        bb.y = conn.start_y + diffY;
        dataStorage.put(line, pre + '_bb', bb);

        const altPre = conn.is_start ? 'end' : 'start';

        // Get center pt of connected element
        const bb2 = dataStorage.get(line, altPre + '_bb');
        const srcX = bb2.x + bb2.width / 2;
        const srcY = bb2.y + bb2.height / 2;

        // Set point of element being moved
        const pt = getBBintersect(srcX, srcY, bb, getOffset(pre, line));
        setPoint(line, conn.is_start ? 0 : 'end', pt.x, pt.y, true);

        // Set point of connected element
        const pt2 = getBBintersect(pt.x, pt.y, dataStorage.get(line, altPre + '_bb'), getOffset(altPre, line));
        setPoint(line, conn.is_start ? 'end' : 0, pt2.x, pt2.y, true);
      }
    };

    /**
    *
    * @param {Element[]} [elems=selElems] Array of elements
    * @returns {void}
    */
    const findConnectors = (elems = selElems) => {
      const dataStorage = svgCanvas.getDataStorage();
      // const connectors = svgcontent.querySelectorAll('.se_connector');
      const connectors = svgcontent.querySelectorAll('.se_connector');
      connections = [];

      // Loop through connectors to see if one is connected to the element
      Array.prototype.forEach.call(connectors, function (ethis) {
        let addThis;
        // Grab the ends
        const parts = [];
        [ 'start', 'end' ].forEach(function (pos, i) {
          const key = 'c_' + pos;
          let part = dataStorage.get(ethis, key);
          if (part === null || part === undefined) { // Does this ever return nullish values?
            part = document.getElementById(
              ethis.attributes['se:connector'].value.split(' ')[i]
            );
            dataStorage.put(ethis, 'c_' + pos, part.id);
<<<<<<< HEAD
            dataStorage.put(ethis, pos + '_bb', svgCanvas.getStrokedBBox([part]));
=======
            dataStorage.put(ethis, pos + '_bb', svgCanvas.getStrokedBBox([ part ]));
>>>>>>> 0aba0431
          } else part = document.getElementById(part);
          parts.push(part);
        }, ethis);

        for (let i = 0; i < 2; i++) {
          const cElem = parts[i];

          addThis = false;
          // The connected element might be part of a selected group
          const parents = svgCanvas.getParents(cElem.parentNode);
          Array.prototype.forEach.call(parents, function (el) {
            if (elems.includes(el)) {
              // Pretend this element is selected
              addThis = true;
            }
          });

          if (!cElem || !cElem.parentNode) {
            ethis.remove();
            continue;
          }
          if (elems.includes(cElem) || addThis) {
            const bb = svgCanvas.getStrokedBBox([ cElem ]);
            connections.push({
              elem: cElem,
              connector: ethis,
              is_start: (i === 0),
              start_x: bb.x,
              start_y: bb.y
            });
          }
        }
      });
    };

    /**
    * @param {Element[]} [elems=selElems]
    * @returns {void}
    */
    const updateConnectors = (elems) => {
      const dataStorage = svgCanvas.getDataStorage();
      // Updates connector lines based on selected elements
      // Is not used on mousemove, as it runs getStrokedBBox every time,
      // which isn't necessary there.
      findConnectors(elems);
      if (connections.length) {
        // Update line with element
        let i = connections.length;
        while (i--) {
          const conn = connections[i];
          const line = conn.connector;
          const { elem } = conn;

          // const sw = line.getAttribute('stroke-width') * 5;
          const pre = conn.is_start ? 'start' : 'end';

          // Update bbox for this element
          const bb = svgCanvas.getStrokedBBox([ elem ]);
          bb.x = conn.start_x;
          bb.y = conn.start_y;
          dataStorage.put(line, pre + '_bb', bb);
          /* const addOffset = */ dataStorage.get(line, pre + '_off');

          const altPre = conn.is_start ? 'end' : 'start';

          // Get center pt of connected element
          const bb2 = dataStorage.get(line, altPre + '_bb');
          const srcX = bb2.x + bb2.width / 2;
          const srcY = bb2.y + bb2.height / 2;

          // Set point of element being moved
          let pt = getBBintersect(srcX, srcY, bb, getOffset(pre, line));
          setPoint(line, conn.is_start ? 0 : 'end', pt.x, pt.y, true);

          // Set point of connected element
          const pt2 = getBBintersect(pt.x, pt.y, dataStorage.get(line, altPre + '_bb'), getOffset(altPre, line));
          setPoint(line, conn.is_start ? 'end' : 0, pt2.x, pt2.y, true);

          // Update points attribute manually for webkit
          if (navigator.userAgent.includes('AppleWebKit')) {
            const pts = line.points;
            const len = pts.numberOfItems;
            const ptArr = [];
            for (let j = 0; j < len; j++) {
              pt = pts.getItem(j);
              ptArr[j] = pt.x + ',' + pt.y;
            }
            line.setAttribute('points', ptArr.join(' '));
          }
        }
      }
    };

    // Do once
    (function () {
      const gse = svgCanvas.groupSelectedElements;

      svgCanvas.groupSelectedElements = function (...args) {

        svgCanvas.removeFromSelection(document.querySelectorAll('.se_connector'));
        return gse.apply(this, args);
      };

      const mse = svgCanvas.moveSelectedElements;

      svgCanvas.moveSelectedElements = function (...args) {
        const cmd = mse.apply(this, args);
        updateConnectors();
        return cmd;
      };

      seNs = svgCanvas.getEditorNS();
    }());

    /**
    * Do on reset.
    * @returns {void}
    */
    const init = () => {
      const dataStorage = svgCanvas.getDataStorage();
      // Make sure all connectors have data set
      const elements = svgcontent.querySelectorAll('*');
      elements.forEach(function (curthis) {
        const conn = curthis.getAttributeNS(seNs, 'connector');
        if (conn) {
          curthis.setAttribute('class', 'se_connector');
          const connData = conn.split(' ');
<<<<<<< HEAD
          const sbb = svgCanvas.getStrokedBBox([getElem(connData[0])]);
          const ebb = svgCanvas.getStrokedBBox([getElem(connData[1])]);
=======
          const sbb = svgCanvas.getStrokedBBox([ getElem(connData[0]) ]);
          const ebb = svgCanvas.getStrokedBBox([ getElem(connData[1]) ]);
>>>>>>> 0aba0431
          dataStorage.put(curthis, 'c_start', connData[0]);
          dataStorage.put(curthis, 'c_end', connData[1]);
          dataStorage.put(curthis, 'start_bb', sbb);
          dataStorage.put(curthis, 'end_bb', ebb);
          svgCanvas.getEditorNS(true);
        }
      });
<<<<<<< HEAD
    }
=======
    };
>>>>>>> 0aba0431

    const strings = await loadExtensionTranslation(svgEditor.configObj.pref('lang'));
    return {
      /** @todo JFH special flag */
      newUI: true,
      name: strings.name,
      callback() {
        // Add the button and its handler(s)
        const buttonTemplate = document.createElement("template");
        buttonTemplate.innerHTML = `
        <se-button id="mode_connect" title="Connect two objects" src="./images/conn.svg"></se-button>
<<<<<<< HEAD
        `
=======
        `;
>>>>>>> 0aba0431
        $id('tools_left').append(buttonTemplate.content.cloneNode(true));
        $id('mode_connect').addEventListener("click", () => {
          svgCanvas.setMode('connector');
        });
      },
      /* async */ addLangData({ _lang }) { // , importLocale: importLoc
        return {
          data: strings.langList
        };
      },
      mouseDown(opts) {
        const dataStorage = svgCanvas.getDataStorage();
        const e = opts.event;
        startX = opts.start_x;
        startY = opts.start_y;
        const mode = svgCanvas.getMode();
        const { curConfig: { initStroke } } = svgEditor.configObj;

        if (mode === 'connector') {
          if (started) { return undefined; }

          const mouseTarget = e.target;

          const parents = svgCanvas.getParents(mouseTarget.parentNode);

          if ($.inArray(svgcontent, parents) !== -1) {
            // Connectable element

            // If child of foreignObject, use parent
            const fo = svgCanvas.getClosest(mouseTarget.parentNode, 'foreignObject');
            startElem = fo ? fo : mouseTarget;

            // Get center of source element
            const bb = svgCanvas.getStrokedBBox([ startElem ]);
            const x = bb.x + bb.width / 2;
            const y = bb.y + bb.height / 2;

            started = true;
            curLine = addElem({
              element: 'polyline',
              attr: {
                id: svgCanvas.getNextId(),
                points: (x + ',' + y + ' ' + x + ',' + y + ' ' + startX + ',' + startY),
                stroke: '#' + initStroke.color,
                'stroke-width': (!startElem.stroke_width || startElem.stroke_width === 0)
                  ? initStroke.width
                  : startElem.stroke_width,
                fill: 'none',
                opacity: initStroke.opacity,
                style: 'pointer-events:none'
              }
            });
            dataStorage.put(curLine, 'start_bb', bb);
          }
          return {
            started: true
          };
        }
        if (mode === 'select') {
          findConnectors();
        }
        return undefined;
      },
      mouseMove(opts) {
        const dataStorage = svgCanvas.getDataStorage();
        const zoom = svgCanvas.getZoom();
        // const e = opts.event;
        const x = opts.mouse_x / zoom;
        const y = opts.mouse_y / zoom;

        const diffX = x - startX,
          diffY = y - startY;

        const mode = svgCanvas.getMode();

        if (mode === 'connector' && started) {
          // const sw = curLine.getAttribute('stroke-width') * 3;
          // Set start point (adjusts based on bb)
          const pt = getBBintersect(x, y, dataStorage.get(curLine, 'start_bb'), getOffset('start', curLine));
          startX = pt.x;
          startY = pt.y;

          setPoint(curLine, 0, pt.x, pt.y, true);

          // Set end point
          setPoint(curLine, 'end', x, y, true);
        } else if (mode === 'select') {
          let slen = selElems.length;
          while (slen--) {
            const elem = selElems[slen];
            // Look for selected connector elements
            if (elem && dataStorage.has(elem, 'c_start')) {
              // Remove the "translate" transform given to move
              svgCanvas.removeFromSelection([ elem ]);
              svgCanvas.getTransformList(elem).clear();
            }
          }
          if (connections.length) {
            updateLine(diffX, diffY);
          }
        }
      },
      mouseUp(opts) {
        const dataStorage = svgCanvas.getDataStorage();
        // const zoom = svgCanvas.getZoom();
        const e = opts.event;
        // , x = opts.mouse_x / zoom,
        // , y = opts.mouse_y / zoom,
        let mouseTarget = e.target;

        if (svgCanvas.getMode() !== 'connector') {
          return undefined;
        }
        const fo = svgCanvas.getClosest(mouseTarget.parentNode, 'foreignObject');
        if (fo) { mouseTarget = fo; }

        const parents = svgCanvas.getParents(mouseTarget.parentNode);

        if (mouseTarget === startElem) {
          // Start line through click
          started = true;
          return {
            keep: true,
            element: null,
            started
          };
        }
        if (parents.indexOf(svgcontent) === -1) {
          // Not a valid target element, so remove line
          if (curLine)
            curLine.remove();
          started = false;
          return {
            keep: false,
            element: null,
            started
          };
        }
        // Valid end element
        endElem = mouseTarget;

        const startId = (startElem) ? startElem.id : '';
        const endId = (endElem) ? endElem.id : '';
        const connStr = startId + ' ' + endId;
        const altStr = endId + ' ' + startId;
        // Don't create connector if one already exists
        const dupe = Array.prototype.filter.call(svgcontent.querySelectorAll('.se_connector'), function (aThis) {
          const conn = aThis.getAttributeNS(seNs, 'connector');
          if (conn === connStr || conn === altStr) { return true; }
          return false;
        });
        if (dupe.length) {
          curLine.remove();
          return {
            keep: false,
            element: null,
            started: false
          };
        }

        const bb = svgCanvas.getStrokedBBox([ endElem ]);

        const pt = getBBintersect(startX, startY, bb, getOffset('start', curLine));
        setPoint(curLine, 'end', pt.x, pt.y, true);
        dataStorage.put(curLine, 'c_start', startId);
        dataStorage.put(curLine, 'c_end', endId);
        dataStorage.put(curLine, 'end_bb', bb);
        seNs = svgCanvas.getEditorNS(true);
        curLine.setAttributeNS(seNs, 'se:connector', connStr);
        curLine.setAttribute('class', 'se_connector');
        curLine.setAttribute('opacity', 1);
        svgCanvas.addToSelection([ curLine ]);
        svgCanvas.moveToBottomSelectedElement();
        selManager.requestSelector(curLine).showGrips(false);
        started = false;
        return {
          keep: true,
          element: curLine,
          started
        };
      },
      selectedChanged(opts) {
        const dataStorage = svgCanvas.getDataStorage();
        // TODO: Find better way to skip operations if no connectors are in use
        if (!svgcontent.querySelectorAll('.se_connector').length) { return; }

        if (svgCanvas.getMode() === 'connector') {
          svgCanvas.setMode('select');
        }

        // Use this to update the current selected elements
        selElems = opts.elems;

        let i = selElems.length;
        while (i--) {
          const elem = selElems[i];
          if (elem && dataStorage.has(elem, 'c_start')) {
            selManager.requestSelector(elem).showGrips(false);
            if (opts.selectedElement && !opts.multiselected) {
              // TODO: Set up context tools and hide most regular line tools
              showPanel(true);
            } else {
              showPanel(false);
            }
          } else {
            showPanel(false);
          }
        }
        updateConnectors();
      },
      elementChanged(opts) {
        const dataStorage = svgCanvas.getDataStorage();
        let elem = opts.elems[0];
        if (!elem) return;
        if (elem.tagName === 'svg' && elem.id === 'svgcontent') {
          // Update svgcontent (can change on import)
          svgcontent = elem;
          init();
        }

        // Has marker, so change offset
        if (
          elem.getAttribute('marker-start') ||
          elem.getAttribute('marker-mid') ||
          elem.getAttribute('marker-end')
        ) {
          const start = elem.getAttribute('marker-start');
          const mid = elem.getAttribute('marker-mid');
          const end = elem.getAttribute('marker-end');
          curLine = elem;
          dataStorage.put(elem, 'start_off', Boolean(start));
          dataStorage.put(elem, 'end_off', Boolean(end));

          if (elem.tagName === 'line' && mid) {
            // Convert to polyline to accept mid-arrow

            const x1 = Number(elem.getAttribute('x1'));
            const x2 = Number(elem.getAttribute('x2'));
            const y1 = Number(elem.getAttribute('y1'));
            const y2 = Number(elem.getAttribute('y2'));
            const { id } = elem;

            const midPt = (' ' + ((x1 + x2) / 2) + ',' + ((y1 + y2) / 2) + ' ');
            const pline = addElem({
              element: 'polyline',
              attr: {
                points: (x1 + ',' + y1 + midPt + x2 + ',' + y2),
                stroke: elem.getAttribute('stroke'),
                'stroke-width': elem.getAttribute('stroke-width'),
                'marker-mid': mid,
                fill: 'none',
                opacity: elem.getAttribute('opacity') || 1
              }
            });
            elem.insertAdjacentElement('afterend', pline);
            elem.remove();
            svgCanvas.clearSelection();
            pline.id = id;
            svgCanvas.addToSelection([ pline ]);
            elem = pline;
          }
        }
        // Update line if it's a connector
        if (elem.getAttribute('class') === 'se_connector') {
          const start = getElem(dataStorage.get(elem, 'c_start'));
<<<<<<< HEAD
          updateConnectors([start]);
=======
          updateConnectors([ start ]);
>>>>>>> 0aba0431
        } else {
          updateConnectors();
        }
      },
      IDsUpdated(input) {
        const remove = [];
        input.elems.forEach(function (elem) {
          if ('se:connector' in elem.attr) {
            elem.attr['se:connector'] = elem.attr['se:connector'].split(' ')
              .map(function (oldID) { return input.changes[oldID]; }).join(' ');

            // Check validity - the field would be something like 'svg_21 svg_22', but
            // if one end is missing, it would be 'svg_21' and therefore fail this test
            if (!(/. ./).test(elem.attr['se:connector'])) {
              remove.push(elem.attr.id);
            }
          }
        });
        return { remove };
      },
      toolButtonStateUpdate(opts) {
        const button = document.getElementById('mode_connect');
        if (opts.nostroke && button.pressed === true) {
          svgEditor.clickSelect();
        }
        button.disabled = opts.nostroke;
      }
    };
  }
};<|MERGE_RESOLUTION|>--- conflicted
+++ resolved
@@ -108,11 +108,7 @@
       connRules.textContent = (!on ? '' : '#tool_clone, #tool_topath, #tool_angle, #xy_panel { display: none !important; }');
       if ($id('connector_panel'))
         $id('connector_panel').style.display = (on) ? 'block' : 'none';
-<<<<<<< HEAD
-    }
-=======
-    };
->>>>>>> 0aba0431
+    };
 
     /**
      * @param {Element} elem
@@ -214,11 +210,7 @@
               ethis.attributes['se:connector'].value.split(' ')[i]
             );
             dataStorage.put(ethis, 'c_' + pos, part.id);
-<<<<<<< HEAD
-            dataStorage.put(ethis, pos + '_bb', svgCanvas.getStrokedBBox([part]));
-=======
             dataStorage.put(ethis, pos + '_bb', svgCanvas.getStrokedBBox([ part ]));
->>>>>>> 0aba0431
           } else part = document.getElementById(part);
           parts.push(part);
         }, ethis);
@@ -346,13 +338,8 @@
         if (conn) {
           curthis.setAttribute('class', 'se_connector');
           const connData = conn.split(' ');
-<<<<<<< HEAD
-          const sbb = svgCanvas.getStrokedBBox([getElem(connData[0])]);
-          const ebb = svgCanvas.getStrokedBBox([getElem(connData[1])]);
-=======
           const sbb = svgCanvas.getStrokedBBox([ getElem(connData[0]) ]);
           const ebb = svgCanvas.getStrokedBBox([ getElem(connData[1]) ]);
->>>>>>> 0aba0431
           dataStorage.put(curthis, 'c_start', connData[0]);
           dataStorage.put(curthis, 'c_end', connData[1]);
           dataStorage.put(curthis, 'start_bb', sbb);
@@ -360,11 +347,7 @@
           svgCanvas.getEditorNS(true);
         }
       });
-<<<<<<< HEAD
-    }
-=======
-    };
->>>>>>> 0aba0431
+    };
 
     const strings = await loadExtensionTranslation(svgEditor.configObj.pref('lang'));
     return {
@@ -376,11 +359,7 @@
         const buttonTemplate = document.createElement("template");
         buttonTemplate.innerHTML = `
         <se-button id="mode_connect" title="Connect two objects" src="./images/conn.svg"></se-button>
-<<<<<<< HEAD
-        `
-=======
         `;
->>>>>>> 0aba0431
         $id('tools_left').append(buttonTemplate.content.cloneNode(true));
         $id('mode_connect').addEventListener("click", () => {
           svgCanvas.setMode('connector');
@@ -646,11 +625,7 @@
         // Update line if it's a connector
         if (elem.getAttribute('class') === 'se_connector') {
           const start = getElem(dataStorage.get(elem, 'c_start'));
-<<<<<<< HEAD
-          updateConnectors([start]);
-=======
           updateConnectors([ start ]);
->>>>>>> 0aba0431
         } else {
           updateConnectors();
         }
