/* globals MathJax */
/**
 * @file ext-mathjax.js
 *
 * @license MIT
 *
 * @copyright 2013 Jo Segaert
 *
 */

const loadExtensionTranslation = async function (lang) {
  let translationModule;
  try {
    // eslint-disable-next-line no-unsanitized/method
    translationModule = await import(`./locale/${encodeURIComponent(lang)}.js`);
  } catch (_error) {
    // eslint-disable-next-line no-console
    console.error(`Missing translation (${lang}) - using 'en'`);
    translationModule = await import(`./locale/en.js`);
  }
  return translationModule.default;
};

export default {
  name: 'mathjax',
  async init ({ $ }) {
    const svgEditor = this;
    const strings = await loadExtensionTranslation(svgEditor.configObj.pref('lang'));
<<<<<<< HEAD
    const {svgCanvas} = svgEditor;
    const {$id} = svgCanvas;
=======
    const { svgCanvas } = svgEditor;
    const { $id } = svgCanvas;
>>>>>>> 0aba0431

    // Configuration of the MathJax extention.

    // This will be added to the head tag before MathJax is loaded.
    const /* mathjaxConfiguration = `<script type="text/x-mathjax-config">
        MathJax.Hub.Config({
          extensions: ['tex2jax.js'],
          jax: ['input/TeX', 'output/SVG'],
          showProcessingMessages: true,
          showMathMenu: false,
          showMathMenuMSIE: false,
          errorSettings: {
            message: ['[Math Processing Error]'],
            style: {color: '#CC0000', 'font-style': 'italic'}
          },
          elements: [],
            tex2jax: {
            ignoreClass: 'tex2jax_ignore2', processClass: 'tex2jax_process2',
          },
          TeX: {
            extensions: ['AMSmath.js', 'AMSsymbols.js', 'noErrors.js', 'noUndefined.js']
          },
          SVG: {
          }
      });
      </script>`, */
      // mathjaxSrc = 'http://cdn.mathjax.org/mathjax/latest/MathJax.js',
      // Had been on https://c328740.ssl.cf1.rackcdn.com/mathjax/latest/MathJax.js?config=TeX-AMS-MML_SVG.js
      // Obtained Text-AMS-MML_SVG.js from https://cdnjs.cloudflare.com/ajax/libs/mathjax/2.3/config/TeX-AMS-MML_SVG.js
      { uiStrings } = svgEditor;
    let
      math,
      locationX,
      locationY,
      mathjaxLoaded = false;

    // TODO: Implement language support. Move these uiStrings to the locale files and
    //   the code to the langReady callback. Also i18nize alert and HTML below
    $.extend(uiStrings, {
      mathjax: {
        embed_svg: 'Save as mathematics',
        embed_mathml: 'Save as figure',
        svg_save_warning: 'The math will be transformed into a figure is ' +
          'manipulatable like everything else. You will not be able to ' +
          'manipulate the TeX-code anymore.',
        mathml_save_warning: 'Advised. The math will be saved as a figure.',
        title: 'Mathematics code editor'
      }
    });

    /**
     *
     * @returns {void}
     */
    function saveMath () {
      const code = $id('mathjax_code_textarea').value;
      // displaystyle to force MathJax NOT to use the inline style. Because it is
      // less fancy!
      MathJax.Hub.queue.Push([ 'Text', math, '\\displaystyle{' + code + '}' ]);

      /*
       * The MathJax library doesn't want to bloat your webpage so it creates
       * every symbol (glymph) you need only once. These are saved in a `<svg>` on
       * the top of your html document, just under the body tag. Each glymph has
       * its unique id and is saved as a `<path>` in the `<defs>` tag of the `<svg>`
       *
       * Then when the symbols are needed in the rest of your html document they
       * are refferd to by a `<use>` tag.
       * Because of bug 1076 we can't just grab the defs tag on the top and add it
       * to your formula's `<svg>` and copy the lot. So we have to replace each
       * `<use>` tag by its `<path>`.
       */
      MathJax.Hub.queue.Push(
        function () {
          const mathjaxMath = $('.MathJax_SVG');
          const svg = $(mathjaxMath.html());
          svg.find('use').each(function () {
            // TODO: find a less pragmatic and more elegant solution to this.
            const id = $(this).attr('href')
              ? $(this).attr('href').slice(1) // Works in Chrome.
              : $(this).attr('xlink:href').slice(1); // Works in Firefox.
            const glymph = $('#' + id).clone().removeAttr('id');
            const x = $(this).attr('x');
            const y = $(this).attr('y');
            const transform = $(this).attr('transform');
            if (transform && (x || y)) {
              glymph.attr('transform', transform + ' translate(' + x + ',' + y + ')');
            } else if (transform) {
              glymph.attr('transform', transform);
            } else if (x || y) {
              glymph.attr('transform', 'translate(' + x + ',' + y + ')');
            }
            $(this).replaceWith(glymph);
          });
          // Remove the style tag because it interferes with SVG-Edit.
          svg.removeAttr('style');
          svg.attr('xmlns', 'http://www.w3.org/2000/svg');
          svgCanvas.importSvgString($('<div>').append(svg.clone()).html(), true);
          svgCanvas.ungroupSelectedElement();
          // TODO: To undo the adding of the Formula you now have to undo twice.
          // This should only be once!
          svgCanvas.moveSelectedElements(locationX, locationY, true);
        }
      );
    }

    const buttons = [ {
      id: 'tool_mathjax',
      type: 'mode',
      icon: 'mathjax.png',
      events: {
        async click () {
          // Set the mode.
          svgCanvas.setMode('mathjax');

          // Only load Mathjax when needed, we don't want to strain Svg-Edit any more.
          // From this point on it is very probable that it will be needed, so load it.
          if (mathjaxLoaded === false) {
            const div = document.createElement('div');
            div.id = 'mathjax';
            div.innerHTML = '<!-- Here is where MathJax creates the math -->' +
            '<div id="mathjax_creator" class="tex2jax_process" style="display:none">' +
              '$${}$$' +
            '</div>' +
            '<div id="mathjax_overlay"></div>' +
            '<div id="mathjax_container">' +
              '<div id="tool_mathjax_back" class="toolbar_button">' +
                '<button id="tool_mathjax_save">OK</button>' +
                '<button id="tool_mathjax_cancel">Cancel</button>' +
              '</div>' +
              '<fieldset>' +
                '<legend id="mathjax_legend">Mathematics Editor</legend>' +
                '<label>' +
                  '<span id="mathjax_explication">Please type your mathematics in ' +
                  '<a href="https://en.wikipedia.org/wiki/Help:' +
                    'Displaying_a_formula" target="_blank">TeX</a> code.' +
                    '</span></label>' +
                '<textarea id="mathjax_code_textarea" spellcheck="false"></textarea>' +
              '</fieldset>' +
<<<<<<< HEAD
            '</div>';            
=======
            '</div>';
>>>>>>> 0aba0431
            $id('svg_prefs').parentNode.insertBefore(div, $id('svg_prefs').nextSibling);
            div.style.display = 'none';
            // Add functionality and picture to cancel button.
            $('#tool_mathjax_cancel').prepend($.getSvgIcon('cancel', true))
              .on('click touched', function () {
                $id("mathjax").style.display = 'none';
              });

            // Add functionality and picture to the save button.
            $('#tool_mathjax_save').prepend($.getSvgIcon('ok', true))
              .on('click touched', function () {
                saveMath();
                $id("mathjax").style.display = 'none';
              });

            // MathJax preprocessing has to ignore most of the page.
            document.body.classList.add("tex2jax_ignore");

            try {
              await import('./mathjax/MathJax.min.js'); // ?config=TeX-AMS-MML_SVG.js');
              // When MathJax is loaded get the div where the math will be rendered.
              MathJax.Hub.queue.Push(function () {
                math = MathJax.Hub.getAllJax('#mathjax_creator')[0];
<<<<<<< HEAD
                console.log(math); 
                mathjaxLoaded = true;
                console.log('MathJax Loaded'); 
              });
            } catch (e) {
              console.log('Failed loading MathJax.'); 
=======
                mathjaxLoaded = true;
                console.info('MathJax Loaded');
              });
            } catch (e) {
              console.warn('Failed loading MathJax.');
>>>>>>> 0aba0431
              // eslint-disable-next-line no-alert
              alert('Failed loading MathJax. You will not be able to change the mathematics.');
            }
          }
        }
      }
    } ];

    return {
      name: strings.name,
      svgicons: 'mathjax-icons.xml',
      buttons: strings.buttons.map((button, i) => {
        return Object.assign(buttons[i], button);
      }),

      mouseDown () {
        if (svgCanvas.getMode() === 'mathjax') {
          return { started: true };
        }
        return undefined;
      },
      mouseUp (opts) {
        if (svgCanvas.getMode() === 'mathjax') {
          // Get the coordinates from your mouse.
          const zoom = svgCanvas.getZoom();
          // Get the actual coordinate by dividing by the zoom value
          locationX = opts.mouse_x / zoom;
          locationY = opts.mouse_y / zoom;

          $id("mathjax").style.display = 'block';
<<<<<<< HEAD
          return {started: false}; // Otherwise the last selected object dissapears.
=======
          return { started: false }; // Otherwise the last selected object dissapears.
>>>>>>> 0aba0431
        }
        return undefined;
      },
      callback () {
        const head = document.head || document.getElementsByTagName('head')[0],
        style = document.createElement('style');
        style.textContent = '#mathjax fieldset{' +
          'padding: 5px;' +
          'margin: 5px;' +
          'border: 1px solid #DDD;' +
        '}' +
        '#mathjax label{' +
          'display: block;' +
          'margin: .5em;' +
        '}' +
        '#mathjax legend {' +
          'max-width:195px;' +
        '}' +
        '#mathjax_overlay {' +
          'position: absolute;' +
          'top: 0;' +
          'left: 0;' +
          'right: 0;' +
          'bottom: 0;' +
          'background-color: black;' +
          'opacity: 0.6;' +
          'z-index: 20000;' +
        '}' +
        '#mathjax_container {' +
          'position: absolute;' +
          'top: 50px;' +
          'padding: 10px;' +
<<<<<<< HEAD
          'background-color: #B0B0B0;' +
=======
          'background-color: #5a6162;' +
>>>>>>> 0aba0431
          'border: 1px outset #777;' +
          'opacity: 1.0;' +
          'font-family: Verdana, Helvetica, sans-serif;' +
          'font-size: .8em;' +
          'z-index: 20001;' +
        '}' +
        '#tool_mathjax_back {' +
          'margin-left: 1em;' +
          'overflow: auto;' +
        '}' +
        '#mathjax_legend{' +
          'font-weight: bold;' +
          'font-size:1.1em;' +
        '}' +
        '#mathjax_code_textarea {\\n' +
          'margin: 5px .7em;' +
          'overflow: hidden;' +
          'width: 416px;' +
          'display: block;' +
          'height: 100px;' +
        '}';
      head.appendChild(style);
      }
    };
  }
};<|MERGE_RESOLUTION|>--- conflicted
+++ resolved
@@ -26,13 +26,8 @@
   async init ({ $ }) {
     const svgEditor = this;
     const strings = await loadExtensionTranslation(svgEditor.configObj.pref('lang'));
-<<<<<<< HEAD
-    const {svgCanvas} = svgEditor;
-    const {$id} = svgCanvas;
-=======
     const { svgCanvas } = svgEditor;
     const { $id } = svgCanvas;
->>>>>>> 0aba0431
 
     // Configuration of the MathJax extention.
 
@@ -172,11 +167,7 @@
                     '</span></label>' +
                 '<textarea id="mathjax_code_textarea" spellcheck="false"></textarea>' +
               '</fieldset>' +
-<<<<<<< HEAD
-            '</div>';            
-=======
             '</div>';
->>>>>>> 0aba0431
             $id('svg_prefs').parentNode.insertBefore(div, $id('svg_prefs').nextSibling);
             div.style.display = 'none';
             // Add functionality and picture to cancel button.
@@ -200,20 +191,11 @@
               // When MathJax is loaded get the div where the math will be rendered.
               MathJax.Hub.queue.Push(function () {
                 math = MathJax.Hub.getAllJax('#mathjax_creator')[0];
-<<<<<<< HEAD
-                console.log(math); 
-                mathjaxLoaded = true;
-                console.log('MathJax Loaded'); 
-              });
-            } catch (e) {
-              console.log('Failed loading MathJax.'); 
-=======
                 mathjaxLoaded = true;
                 console.info('MathJax Loaded');
               });
             } catch (e) {
               console.warn('Failed loading MathJax.');
->>>>>>> 0aba0431
               // eslint-disable-next-line no-alert
               alert('Failed loading MathJax. You will not be able to change the mathematics.');
             }
@@ -244,11 +226,7 @@
           locationY = opts.mouse_y / zoom;
 
           $id("mathjax").style.display = 'block';
-<<<<<<< HEAD
-          return {started: false}; // Otherwise the last selected object dissapears.
-=======
           return { started: false }; // Otherwise the last selected object dissapears.
->>>>>>> 0aba0431
         }
         return undefined;
       },
@@ -281,11 +259,7 @@
           'position: absolute;' +
           'top: 50px;' +
           'padding: 10px;' +
-<<<<<<< HEAD
-          'background-color: #B0B0B0;' +
-=======
           'background-color: #5a6162;' +
->>>>>>> 0aba0431
           'border: 1px outset #777;' +
           'opacity: 1.0;' +
           'font-family: Verdana, Helvetica, sans-serif;' +
