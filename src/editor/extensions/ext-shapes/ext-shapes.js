/**
 * @file ext-shapes.js
 *
 * @license MIT
 *
 * @copyright 2010 Christian Tzurcanu, 2010 Alexis Deveria
 *
 */

export default {
  name: 'shapes',
  init () {
    const svgEditor = this;
    const canv = svgEditor.svgCanvas;
<<<<<<< HEAD
    const {$id} = canv;
=======
    const { $id } = canv;
>>>>>>> 0aba0431
    const svgroot = canv.getRootElem();
    let lastBBox = {};

    const modeId = 'shapelib';
    const startClientPos = {};

    let curShape;
    let startX;
    let startY;

    return {
      callback () {
        if ($id('tool_shapelib') === null) {
          const buttonTemplate = document.createElement("template");
          buttonTemplate.innerHTML = `
          <se-explorerbutton id="tool_shapelib" title="Shape library" lib="./extensions/ext-shapes/shapelib/"
          src="./images/shapelib.svg"></se-explorerbutton>
<<<<<<< HEAD
          `
          $id('tools_left').append(buttonTemplate.content.cloneNode(true));
          $id('tool_shapelib').addEventListener("click", () => { 
=======
          `;
          $id('tools_left').append(buttonTemplate.content.cloneNode(true));
          $id('tool_shapelib').addEventListener("click", () => {
>>>>>>> 0aba0431
            canv.setMode(modeId);
          });
        }
      },
      mouseDown (opts) {
        const mode = canv.getMode();
        if (mode !== modeId) { return undefined; }

        const currentD = document.getElementById('tool_shapelib').dataset.draw;
        startX = opts.start_x;
        const x = startX;
        startY = opts.start_y;
        const y = startY;
        const curStyle = canv.getStyle();

        startClientPos.x = opts.event.clientX;
        startClientPos.y = opts.event.clientY;

        curShape = canv.addSVGElementFromJson({
          element: 'path',
          curStyles: true,
          attr: {
            d: currentD,
            id: canv.getNextId(),
            opacity: curStyle.opacity / 2,
            style: 'pointer-events:none'
          }
        });

        /*
        // Make sure shape uses absolute values
        if ((/[a-z]/).test(currentD)) {
          currentD = curLib.data[curShapeId] = canv.pathActions.convertPath(curShape);
          curShape.setAttribute('d', currentD);
          canv.pathActions.fixEnd(curShape);
        }
        */
        curShape.setAttribute('transform', 'translate(' + x + ',' + y + ') scale(0.005) translate(' + -x + ',' + -y + ')');

        canv.recalculateDimensions(curShape);

        canv.getTransformList(curShape);

        lastBBox = curShape.getBBox();

        return {
          started: true
        };
      },
      mouseMove (opts) {
        const mode = canv.getMode();
        if (mode !== modeId) { return; }

        const zoom = canv.getZoom();
        const evt = opts.event;

        const x = opts.mouse_x / zoom;
        const y = opts.mouse_y / zoom;

        const tlist = canv.getTransformList(curShape),
          box = curShape.getBBox(),
          left = box.x, top = box.y;

        const newbox = {
          x: Math.min(startX, x),
          y: Math.min(startY, y),
          width: Math.abs(x - startX),
          height: Math.abs(y - startY)
        };

        let sx = (newbox.width / lastBBox.width) || 1;
        let sy = (newbox.height / lastBBox.height) || 1;

        // Not perfect, but mostly works...
        let tx = 0;
        if (x < startX) {
          tx = lastBBox.width;
        }
        let ty = 0;
        if (y < startY) {
          ty = lastBBox.height;
        }

        // update the transform list with translate,scale,translate
        const translateOrigin = svgroot.createSVGTransform(),
          scale = svgroot.createSVGTransform(),
          translateBack = svgroot.createSVGTransform();

        translateOrigin.setTranslate(-(left + tx), -(top + ty));
        if (!evt.shiftKey) {
          const max = Math.min(Math.abs(sx), Math.abs(sy));

          sx = max * (sx < 0 ? -1 : 1);
          sy = max * (sy < 0 ? -1 : 1);
        }
        scale.setScale(sx, sy);

        translateBack.setTranslate(left + tx, top + ty);
        tlist.appendItem(translateBack);
        tlist.appendItem(scale);
        tlist.appendItem(translateOrigin);

        canv.recalculateDimensions(curShape);

        lastBBox = curShape.getBBox();
      },
      mouseUp (opts) {
        const mode = canv.getMode();
        if (mode !== modeId) { return undefined; }

        const keepObject = (opts.event.clientX !== startClientPos.x && opts.event.clientY !== startClientPos.y);

        return {
          keep: keepObject,
          element: curShape,
          started: false
        };
      }
    };
  }
};<|MERGE_RESOLUTION|>--- conflicted
+++ resolved
@@ -12,11 +12,7 @@
   init () {
     const svgEditor = this;
     const canv = svgEditor.svgCanvas;
-<<<<<<< HEAD
-    const {$id} = canv;
-=======
     const { $id } = canv;
->>>>>>> 0aba0431
     const svgroot = canv.getRootElem();
     let lastBBox = {};
 
@@ -34,15 +30,9 @@
           buttonTemplate.innerHTML = `
           <se-explorerbutton id="tool_shapelib" title="Shape library" lib="./extensions/ext-shapes/shapelib/"
           src="./images/shapelib.svg"></se-explorerbutton>
-<<<<<<< HEAD
-          `
-          $id('tools_left').append(buttonTemplate.content.cloneNode(true));
-          $id('tool_shapelib').addEventListener("click", () => { 
-=======
           `;
           $id('tools_left').append(buttonTemplate.content.cloneNode(true));
           $id('tool_shapelib').addEventListener("click", () => {
->>>>>>> 0aba0431
             canv.setMode(modeId);
           });
         }
