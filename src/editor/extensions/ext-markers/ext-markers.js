--- conflicted
+++ resolved
@@ -47,15 +47,9 @@
   async init (S) {
     const svgEditor = this;
     const strings = await loadExtensionTranslation(svgEditor.configObj.pref('lang'));
-<<<<<<< HEAD
-    const {$} = S;
-    const {svgCanvas} = svgEditor;
-    const {$id} = svgCanvas;
-=======
     const { $ } = S;
     const { svgCanvas } = svgEditor;
     const { $id } = svgCanvas;
->>>>>>> 0aba0431
     const // {svgcontent} = S,
       addElem = svgCanvas.addSVGElementFromJson;
     const mtypes = [ 'start', 'mid', 'end' ];
@@ -129,11 +123,6 @@
     function setIcon (pos, id) {
       if (id.substr(0, 1) !== '\\') { id = '\\textmarker'; }
       const ci = idPrefix + pos + '_' + id.substr(1);
-<<<<<<< HEAD
-      console.log(ci)
-      console.log('cur_' + pos + '_marker_list')
-=======
->>>>>>> 0aba0431
       svgEditor.setIcon('cur_' + pos + '_marker_list', $id(ci).children);
       $id(ci).classList.add('current');
       const siblings = Array.prototype.filter.call($id(ci).parentNode.children, function(child){
@@ -589,13 +578,8 @@
           $id("marker_panel").style.display = 'none';
         }
       },
-<<<<<<< HEAD
-      /* async */ addLangData ({_importLocale, _lang}) {
-        return {data: strings.langList};
-=======
       /* async */ addLangData ({ _importLocale, _lang }) {
         return { data: strings.langList };
->>>>>>> 0aba0431
       },
       selectedChanged (opts) {
         // Use this to update the current selected elements
