/**
 * @file ext-closepath.js
 *
 * @license MIT
 *
 * @copyright 2010 Jeff Schiller
 *
 */

const loadExtensionTranslation = async function (lang) {
  let translationModule;
  try {
    // eslint-disable-next-line no-unsanitized/method
    translationModule = await import(`./locale/${encodeURIComponent(lang)}.js`);
  } catch (_error) {
    // eslint-disable-next-line no-console
    console.error(`Missing translation (${lang}) - using 'en'`);
    translationModule = await import(`./locale/en.js`);
  }
  return translationModule.default;
};

// This extension adds a simple button to the contextual panel for paths
// The button toggles whether the path is open or closed
export default {
  name: 'closepath',
<<<<<<< HEAD
  async init ({_importLocale}) {
    const svgEditor = this;
    const {svgCanvas} = svgEditor;
    const {$id} = svgCanvas;
=======
  async init ({ _importLocale }) {
    const svgEditor = this;
    const { svgCanvas } = svgEditor;
    const { $id } = svgCanvas;
>>>>>>> 0aba0431
    const strings = await loadExtensionTranslation(svgEditor.configObj.pref('lang'));
    let selElems;
    const updateButton = function (path) {
      const seglist = path.pathSegList,
        closed = seglist.getItem(seglist.numberOfItems - 1).pathSegType === 1,
        showbutton = closed ? 'tool_openpath' : 'tool_closepath',
        hidebutton = closed ? 'tool_closepath' : 'tool_openpath';
      $id(hidebutton).style.display = 'none';
      $id(showbutton).style.display = 'block';
    };
    const showPanel = function (on) {
      $id('closepath_panel').style.display = (on) ? 'block' : 'none';
      if (on) {
        const path = selElems[0];
        if (path) { updateButton(path); }
      }
    };
    const toggleClosed = function () {
      const path = selElems[0];
      if (path) {
        const seglist = path.pathSegList,
          last = seglist.numberOfItems - 1;
        // is closed
        if (seglist.getItem(last).pathSegType === 1) {
          seglist.removeItem(last);
        } else {
          seglist.appendItem(path.createSVGPathSegClosePath());
        }
        updateButton(path);
      }
    };

    const buttons = [
      {
        id: 'tool_openpath',
        icon: 'openpath.png',
        type: 'context',
        panel: 'closepath_panel',
        events: {
          click () {
            toggleClosed();
          }
        }
      },
      {
        id: 'tool_closepath',
        icon: 'closepath.png',
        type: 'context',
        panel: 'closepath_panel',
        events: {
          click () {
            toggleClosed();
          }
        }
      }
    ];

    return {
      name: strings.name,
      svgicons: 'closepath_icons.svg',
      buttons: strings.buttons.map((button, i) => {
        return Object.assign(buttons[i], button);
      }),
      callback () {
        $id("closepath_panel").style.display = 'none';
      },
      selectedChanged (opts) {
        selElems = opts.elems;
        let i = selElems.length;
        while (i--) {
          const elem = selElems[i];
          if (elem && elem.tagName === 'path') {
            if (opts.selectedElement && !opts.multiselected) {
              showPanel(true);
            } else {
              showPanel(false);
            }
          } else {
            showPanel(false);
          }
        }
      }
    };
  }
};<|MERGE_RESOLUTION|>--- conflicted
+++ resolved
@@ -24,17 +24,10 @@
 // The button toggles whether the path is open or closed
 export default {
   name: 'closepath',
-<<<<<<< HEAD
-  async init ({_importLocale}) {
-    const svgEditor = this;
-    const {svgCanvas} = svgEditor;
-    const {$id} = svgCanvas;
-=======
   async init ({ _importLocale }) {
     const svgEditor = this;
     const { svgCanvas } = svgEditor;
     const { $id } = svgCanvas;
->>>>>>> 0aba0431
     const strings = await loadExtensionTranslation(svgEditor.configObj.pref('lang'));
     let selElems;
     const updateButton = function (path) {
