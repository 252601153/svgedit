--- conflicted
+++ resolved
@@ -58,11 +58,7 @@
   name: 'storage',
   init () {
     const svgEditor = this;
-<<<<<<< HEAD
-    const {svgCanvas, storage} = svgEditor;
-=======
     const { svgCanvas, storage } = svgEditor;
->>>>>>> 0aba0431
 
     // We could empty any already-set data for users when they decline storage,
     //  but it would be a risk for users who wanted to store but accidentally
@@ -164,11 +160,7 @@
         svgEditor.setConfig({ no_save_warning: true }); // No need for explicit saving at all once storage is on
         // svgEditor.showSaveWarning = false;
 
-<<<<<<< HEAD
-        const {curPrefs} = svgEditor.configObj;
-=======
         const { curPrefs } = svgEditor.configObj;
->>>>>>> 0aba0431
 
         Object.entries(curPrefs).forEach(([ key, val ]) => {
           const store = (val !== undefined);
