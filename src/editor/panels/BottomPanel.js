--- conflicted
+++ resolved
@@ -184,33 +184,15 @@
         <se-colorpicker id="fill_color" src="fill.svg" label="properties.fill_color" type="fill"></se-colorpicker>
         <se-colorpicker id="stroke_color" src="stroke.svg" label="properties.stroke_color" type="stroke">
         </se-colorpicker>
-<<<<<<< HEAD
         <se-spin-input id="stroke_width" min=0 max=99 step=1 title="properties.stroke_width" label=""></se-spin-input>
-        <se-list id="stroke_style" title="properties.stroke_style" label="" width="22px" height="22px">
-          <se-list-item value="none" option="&#8212;"></se-list-item>
-          <se-list-item value="2,2" option="..."></se-list-item>
-          <se-list-item value="5,5" option="- -"></se-list-item>
-          <se-list-item value="5,2,2,2" option="- ."></se-list-item>
-          <se-list-item value="5,2,2,2,2,2" option="- .."></se-list-item>
-        </se-list>
+        <se-select id="stroke_style" title="${i18next.t('properties.stroke_style')}" label="" width="22px" height="22px"
+          options="&#8212;,...,- -,- .,- .."
+          values="none 2,2 5,5 5,2,2,2 5,2,2,2,2,2">     
+        </se-select>
         <se-list id="stroke_linejoin" title="properties.linejoin_miter" label="" width="22px" height="22px">
           <se-list-item id="linejoin_miter" value="miter" src="linejoin_miter.svg" title="properties.linejoin_miter" img-height="22px"></se-list-item>
           <se-list-item id="linejoin_round" value="round" src="linejoin_round.svg" title="properties.linejoin_round" img-height="22px"></se-list-item>
           <se-list-item id="linejoin_bevel" value="bevel" src="linejoin_bevel.svg" title="properties.linejoin_bevel" img-height="22px"></se-list-item>
-=======
-        <se-spin-input id="stroke_width" min=0 max=99 step=1 title="${i18next.t('properties.stroke_width')}" label=""></se-spin-input>
-        <se-select id="stroke_style" title="${i18next.t('properties.stroke_style')}" label="" width="22px" height="22px"
-          options="&#8212;,...,- -,- .,- .."
-          values="none 2,2 5,5 5,2,2,2 5,2,2,2,2,2">     
-        </se-select>
-        <se-list id="stroke_linejoin" title="${i18next.t('properties.linejoin_miter')}" label="" width="22px" height="22px">
-          <se-list-item id="linejoin_miter" value="miter"><img title="${i18next.t('properties.linejoin_miter')}" src="${imgPath}/linejoin_miter.svg"
-              height="22px"></img></se-list-item>
-          <se-list-item id="linejoin_round" value="round"><img title="${i18next.t('properties.linejoin_round')}" src="${imgPath}/linejoin_round.svg"
-              height="22px"></img></se-list-item>
-          <se-list-item id="linejoin_bevel" value="bevel"><img title="${i18next.t('properties.linejoin_bevel')}" src="${imgPath}/linejoin_bevel.svg"
-              height="22px"></img></se-list-item>
->>>>>>> 31ce3f3c
         </se-list>
         <se-list id="stroke_linecap" title="properties.linecap_butt" label="" width="22px" height="22px">
           <se-list-item id="linecap_butt" value="butt" src="linecap_butt.svg" title="properties.linecap_butt" img-height="22px"></se-list-item>
