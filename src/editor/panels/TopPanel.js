--- conflicted
+++ resolved
@@ -887,7 +887,6 @@
           <div class="tool_sep"></div>
           <se-button id="tool_group_elements" title="tools.group_elements" shortcut="G" src="group_elements.svg">
           </se-button>
-<<<<<<< HEAD
           <se-button id="tool_make_link_multi" title="tools.make_link" src="globe_link.svg"></se-button>
           <se-button id="tool_align_left" title="tools.align_left" src="align_left.svg"></se-button>
           <se-button id="tool_align_center" title="tools.align_center" src="align_center.svg"></se-button>
@@ -895,20 +894,6 @@
           <se-button id="tool_align_top" title="tools.align_top" src="align_top.svg"></se-button>
           <se-button id="tool_align_middle" title="tools.align_middle" src="align_middle.svg"></se-button>
           <se-button id="tool_align_bottom" title="tools.align_bottom" src="align_bottom.svg"></se-button>
-          <se-list id="tool_align_relative" label="tools.relativeTo">
-            <se-list-item id="selected_objects" value="selected" option="tools.selected_objects"></se-list-item>
-            <se-list-item id="largest_object" value="largest" option="tools.largest_object"></se-list-item>
-            <se-list-item id="smallest_object" value="smallest" option="tools.smallest_object"></se-list-item>
-            <se-list-item id="page" value="page" option="tools.page"></se-list-item>
-          </se-list>
-=======
-          <se-button id="tool_make_link_multi" title="${i18next.t('tools.make_link')}" src="${imgPath}/globe_link.svg"></se-button>
-          <se-button id="tool_align_left" title="${i18next.t('tools.align_left')}" src="${imgPath}/align_left.svg"></se-button>
-          <se-button id="tool_align_center" title="${i18next.t('tools.align_center')}" src="${imgPath}/align_center.svg"></se-button>
-          <se-button id="tool_align_right" title="${i18next.t('tools.align_right')}" src="${imgPath}/align_right.svg"></se-button>
-          <se-button id="tool_align_top" title="${i18next.t('tools.align_top')}" src="${imgPath}/align_top.svg"></se-button>
-          <se-button id="tool_align_middle" title="${i18next.t('tools.align_middle')}" src="${imgPath}/align_middle.svg"></se-button>
-          <se-button id="tool_align_bottom" title="${i18next.t('tools.align_bottom')}" src="${imgPath}/align_bottom.svg"></se-button>
           <se-select id="tool_align_relative" label="relative to:" 
             options="${i18next.t('tools.selected_objects')},
                 ${i18next.t('tools.largest_object')},
@@ -916,7 +901,6 @@
                 ${i18next.t('tools.page')}"
             values="selected largest smallest page"></se-list-item>
           </se-select>
->>>>>>> 31ce3f3c
         </div> <!-- multiselected_panel -->
         <div class="rect_panel">
           <se-spin-input id="rect_width" data-attr="width" size="4" label="properties.w_label" title="properties.rect_width"></se-spin-input>
@@ -952,23 +936,8 @@
           <se-spin-input id="line_y2" data-attr="y2" size="4" title="properties.line_y2" label="properties.y2_label"></se-spin-input>
         </div>
         <div class="text_panel">
-<<<<<<< HEAD
           <se-button id="tool_bold" title="properties.bold" src="bold.svg" shortcut="B"></se-button>
           <se-button id="tool_italic" title="properties.italic" src="italic.svg" shortcut="I"></se-button>
-          <se-list id="tool_font_family" label="properties.font_family_label">
-            <se-list-item value="Serif" style="font-family:serif;" option="properties.serif"></se-list-item>
-            <se-list-item value="Sans-serif" style="font-family:sans-serif;" option="properties.sans_serif"></se-list-item>
-            <se-list-item value="Cursive" style="font-family:cursive;" option="properties.cursive"></se-list-item>
-            <se-list-item value="Fantasy" style="font-family:fantasy;" option="properties.fantasy"></se-list-item>
-            <se-list-item value="Monospace" style="font-family:monospace;" option="properties.monospace"></se-list-item>
-            <se-list-item value="Courier" style="font-family:courier;" option="properties.courier"></se-list-item>
-            <se-list-item value="Helvetica" style="font-family:helvetica;" option="properties.helvetica"></se-list-item>
-            <se-list-item value="Times" style="font-family:times;" option="properties.times"></se-list-item>
-          </se-list>
-          <se-spin-input size="2" id="font_size" min=1 max=1000 step=1 title="properties.font_size" src="fontsize.svg"></se-spin-input>
-=======
-          <se-button id="tool_bold" title="${i18next.t('properties.bold')}" src="${imgPath}/bold.svg" shortcut="B"></se-button>
-          <se-button id="tool_italic" title="${i18next.t('properties.italic')}" src="${imgPath}/italic.svg" shortcut="I"></se-button>
           <se-select id="tool_font_family" label="Font:"
             options="${i18next.t('properties.serif')},
                      ${i18next.t('properties.sans_serif')},
@@ -981,9 +950,7 @@
             values="Serif Sans-serif Cursive Fantasy Monospace Courier Helvetica Times"
           >
           </select>
-          <se-spin-input size="2" id="font_size" min=1 max=1000 step=1 title="${i18next.t('properties.font_size')}"
-            src="${imgPath}/fontsize.svg"></se-spin-input>
->>>>>>> 31ce3f3c
+          <se-spin-input size="2" id="font_size" min=1 max=1000 step=1 title="properties.font_size" src="fontsize.svg"></se-spin-input>
         </div>
         <div class="text_panel">
           <se-button id="tool_text_anchor_start" title="properties.text_anchor_start" src="anchor_start.svg"></se-button>
@@ -1013,33 +980,13 @@
           <div class="tool_sep"></div>
           <se-button id="tool_node_link" title="tools.node_link" src="tool_node_link.svg" pressed></se-button>
           <div class="tool_sep"></div>
-<<<<<<< HEAD
           <se-spin-input id="path_node_x" data-attr="x" size="4" title="properties.node_x" label="properties.x_label"></se-spin-input>
           <se-spin-input id="path_node_y" data-attr="y" size="4" title="properties.node_y" label="properties.y_label"></se-spin-input>
-          <select id="seg_type" title="${i18next.t('tools.seg_type')}">
-            <option id="straight_segments" selected="selected" value="4">${i18next.t('properties.straight_segments')}</option>
-            <option id="curve_segments" value="6">${i18next.t('properties.curve_segments')}</option>
-          </select>
+          <se-select id="seg_type" title="${i18next.t('tools.seg_type')}" label="" options="${i18next.t('properties.straight_segments')}, ${i18next.t('properties.curve_segments')}" values="4 6"></se-select>
           <se-button id="tool_node_clone" title="tools.node_clone" src="tool_node_clone.svg"></se-button>
           <se-button id="tool_node_delete" title="tools.node_delete" src="tool_node_delete.svg"></se-button>
           <se-button id="tool_openclose_path" title="tools.openclose_path" src="tool_openclose_path.svg"></se-button>
           <se-button id="tool_add_subpath" title="tools.add_subpath" src="tool_add_subpath.svg"></se-button>
-=======
-          <se-spin-input id="path_node_x" data-attr="x" size="4" title="${i18next.t('properties.node_x')}" label="x:">
-          </se-spin-input>
-          <se-spin-input id="path_node_y" data-attr="y" size="4" title="${i18next.t('properties.node_y')}" label="y:">
-          </se-spin-input>
-          <se-select id="seg_type" title="${i18next.t('tools.seg_type')}" label="" 
-            options="${i18next.t('properties.straight_segments')}, ${i18next.t('properties.curve_segments')}"
-            values="4 6"
-          >
-          </se-select>
-          <se-button id="tool_node_clone" title="${i18next.t('tools.node_clone')}" src="${imgPath}/tool_node_clone.svg"></se-button>
-          <se-button id="tool_node_delete" title="${i18next.t('tools.node_delete')}" src="${imgPath}/tool_node_delete.svg"></se-button>
-          <se-button id="tool_openclose_path" title="${i18next.t('tools.openclose_path')}" src="${imgPath}/tool_openclose_path.svg">
-          </se-button>
-          <se-button id="tool_add_subpath" title="${i18next.t('tools.add_subpath')}" src="${imgPath}/tool_add_subpath.svg"></se-button>
->>>>>>> 31ce3f3c
         </div> <!-- path_node_panel -->
         <div id="cur_context_panel"></div>
      </div>
