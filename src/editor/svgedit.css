--- conflicted
+++ resolved
@@ -335,19 +335,10 @@
 #tools_left {
   grid-area: left;
   border-right: none;
-<<<<<<< HEAD
   overflow-y: scroll;
   /* Works on Firefox */
   scrollbar-width: 3px;
   scrollbar-color: rgb(70, 70, 70) auto;
-=======
-  overflow-y: auto;
-  scrollbar-width: thin;
-}
-/* width */
-#tools_left ::-webkit-scrollbar {
-  width: 3px;
->>>>>>> 62ea8a0c
 }
 
 /* Scrollbar styling on Chrome, Edge, and Safari */
