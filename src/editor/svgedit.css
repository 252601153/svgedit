:root{
  --main-bg-color: #72797A;
  --text-color: #000000;
  --border-color: #808080;
  --canvas-bg-color: #B2B2B2;
  --link-color: #19c;
  --ruler-color: #B2B2B2;
  --icon-bg-color: #72797A;
  --icon-bg-color-hover: #2B3C45;
  --input-color: #B2B2B2;
}

body {
  background: var(--main-bg-color);
}

html, body, div{
  -webkit-user-select: text;
  -khtml-user-select: text;
  -moz-user-select: text;
  -o-user-select: text;
  user-select: text;
  /* this will work for QtWebKit in future */
  -webkit-user-drag: text;
}

#svg_editor * {
  transform-origin: 0 0;
  -moz-transform-origin: 0 0;
  -o-transform-origin: 0 0;
  -webkit-transform-origin: 0 0;
}

#svg_editor {
  font-size: 8pt;
  font-family: Verdana, Helvetica, Arial;
  color: var(--text-color);
}

a {
  color:var(--link-color);
}

hr {
  border: none;
  border-bottom: 1px solid var(--border-color);
}

#linkLabel > svg {
  height: 20px;
  padding-top: 4px;
}

#sidepanels {
  display: inline-block;
  position:absolute;
  top: 40px;
  bottom: 40px;
  right: 0;
  width: 2px;
  padding: 10px;
  border-color: var(--border-color);
  border-style: solid;
  border-width: 1px;
  border-left: none;
  overflow-x:hidden;
  overflow-y:visible;
}

#layerpanel {
  display: inline-block;
  position:relative;
  top: 0px;
  bottom: 0;
  left: 12px;
  width: 0;
  overflow: hidden;
  margin: 0;
  -moz-user-select: none;
  -webkit-user-select: none;
}

/*
  border-style: solid;
  border-color: #666;
  border-width: 0px 0px 0px 1px;
*/
#sidepanel_handle {
  display: inline-block;
  position: absolute;
  background-color: --main-bg-color;
  color: #fff;
  font-weight: 100;
  left: 0;
  top: 40%;
  width: 1em;
  padding: 5px 5px 5px 5px;
  margin-left: 6px;
  cursor: pointer;
  border-radius: 5px;
  -moz-border-radius: 5px;
  -webkit-border-radius: 5px;
  -moz-user-select: none;
  -webkit-user-select: none;
}

#sidepanel_handle * {
  cursor: pointer;
  -moz-user-select: none;
  -webkit-user-select: none;
}
#layerbuttons {
  margin: 0;
  padding: 0;
  padding-left: 2px;
  padding-right: 2px;
  width: 125px;
  height: 20px;
  border-right: 1px solid #FFFFFF;
  border-bottom: 1px solid #FFFFFF;
  border-left: 1px solid var(--border-color);
  border-top: 1px solid var(--border-color);
  overflow: hidden;
  display: flex;
  justify-content: center;
  align-items: center;
}

#layerlist {
  margin: 1px;
  padding: 0;
  width: 127px;
  border-collapse: collapse;
  border: 1px solid var(--border-color);
  background-color: #FFFFFF;
}

#layerlist tr.layer {
  background-color: #FFFFFF;
  margin: 0;
  padding: 0;
}

#layerlist tr.layersel {
  border: 1px solid var(--border-color);
  background-color: #CCCCCC;
}

#layerlist td.layervis {
  width: 22px;
  cursor: pointer;
}

#layerlist td.layerinvis {
  background-image: none;
  cursor: pointer;
}

#layerlist td.layervis * {
  display: block;
}

#layerlist td.layerinvis * {
  display: none;
}

#layerlist td.layername {
  cursor: pointer;
}

#layerlist td.layername:hover {
  color: blue;
  font-style: italic;
}

#layerlist tr.layersel td.layername {
  font-weight: bold;
}

#selLayerLabel {
  white-space: nowrap;
}

#selLayerNames {
  display: block;
}

/* Main button
—————————————————————————————*/

#main_button {
  position: absolute;
  top: 4px;
  left: 5px;
  z-index: 5;
  color: #fff;
  border-radius: 3px;
}

#main_button:hover {
  background-color: var(--icon-bg-color-hover);
  color: #fff;
}

#main_icon {
  position: relative;
  top: -2px;
  left: -2px;
  width: 95px;
  line-height: 26px;
}

#main_icon:hover {
  background: #eee !important;
}

#main_icon.buttondown {
  background: #eee !important;
  -moz-box-shadow: none !important;
  -webkit-box-shadow: none !important;
  box-shadow: none !important;
  border-radius: 3px 3px 0 0;
}

#logo {
  margin-top: -2px;
}

#logo img {
  border: 0;
  width: 28px;
  height: 28px;
}

#main_icon > div {
  float: left;
}

#main_button .dropdown {
  position: absolute;
  right: 7px;
  top: 4px;
}

#main_icon span {
  position: absolute;
  top: 0;
  left: 0;
  bottom: 0;
  right: 0;
  display: block;
  z-index: 2;
  font-weight: bold;
  padding-left: 34px;
  line-height: 32px;
  font-family: sans-serif;
}

#main_menu {
  z-index: 12;
  background: #eee;
  position: relative;
  width: 230px;
  padding: 5px;
  -moz-box-shadow: #555 1px 1px 4px;
  -webkit-box-shadow: #555 1px 1px 4px;
  box-shadow: #555 1px 1px 4px;
  font-size: 1.1em;
  display: none;
  overflow: hidden;
  clear: both;
  top: -9px;
}

#main_menu ul,
#main_menu li {
  list-style: none;
  margin: 0;
  padding: 0;
}

#main_menu li {
/*  height: 35px;*/
  line-height: 22px;
  padding-top: 7px;
  padding-left: 7px;
  margin: -5px;
  overflow: auto;
  cursor: pointer;
}

#main_menu li:hover {
  background: #FFC;
}

#main_menu li > div {
  float: left;
  padding-right: 5px;
}

#main_menu p {
  margin-top: 5px;
}

/*—————————————————————————————*/

#tools_top {
  position: absolute;
  left: 96px;
  top: 2px;
  min-height: 40px;
  border-bottom: none;
  overflow: visible;
  right:1px;
}

#tools_top .tool_sep {
  margin-top: 5px;
}

#tools_top > div > * {
  float: left;
}
#tools_top se-input {
  margin-top: 5px;
  height: 34px;
}
#tools_top se-spin-input, #tools_top se-list {
  margin-top: 5px;
  height: 34px;
}

#tools_top se-dropdown-list {
  margin-top: 5px;
  height: 34px;
}

/*—————————————————————————————*/

#tools_bottom {
  position: absolute;
  left: 40px;
  right: 0;
  bottom: 0;
  height: 33px;
  overflow: visible;
}

#tools_bottom * {
  float: left;
  margin-right: 2px;
}

#tools_bottom se-spin-input {
  float: left;
  vertical-align: middle;
  display:flex;
  align-items: center;
}
#tools_bottom elix-dropdown-list{
  width:22px;
}

/*—————————————————————————————*/

#tools_left {
  position: absolute;
  border-right: none;
  width: 32px;
  top: 40px;
  left: 1px;
  margin-top: -2px;
  padding-left: 2px;
  background: --main-bg-color;
  z-index: 4;
}

/*—————————————————————————————*/

#workarea.wireframe #svgcontent * {
  fill: none;
  stroke: #000;
  stroke-width: 1px;
  stroke-opacity: 1.0;
  stroke-dasharray: 0;
  opacity: 1;
  pointer-events: stroke;
  filter: none;
}

#workarea.wireframe #svgcontent text {
  fill: #000;
  stroke: none;
}

#workarea.wireframe #canvasBackground > rect {
  fill: #FFF !important;
}

#editor_panel, #history_panel {
  height: 34px;
  float: left;
}

#multiselected_panel .selected_tool {
  vertical-align: 12px;
}

/*TODO: Adjust position of rulers are not visible*/
#cur_context_panel {
  position: absolute;
  top: 57px;
  left: 56px;
  line-height: 22px;
  overflow: auto;
  padding-left: 5px;
  font-size: 12px;
  background: rgba(0, 0, 0, 0.8);
  color: #ccc;
  padding: 0 10px;
  border-radius: 0 0 3px 0;
}

#cur_context_panel a {
  float: none;
  text-decoration: none;
}

#cur_context_panel a:hover {
  text-decoration: underline;
}

div.toolset, div.toolset > * {
  float: left;
}

div.toolset {
  height: 34px;
}

div.toolset label span {
/*  outline: 1px solid red;*/
  padding-top: 3px;
  display: inline-block;
}



input[type=text] {
  padding: 2px;
}

.dropdown {
  position: relative;
}

.dropdown button {
  width: 15px;
  height: 21px;
  margin: 6px 0 0 1px;
  padding: 0;
  border-left: 1px solid #FFFFFF;
  border-top: 1px solid #FFFFFF;
  border-right: 1px solid var(--border-color);
  border-bottom: 1px solid var(--border-color);
  background-color: #E8E8E8;
}

.dropdown button.down {
  border-left: 1px solid var(--border-color);
  border-top: 1px solid var(--border-color);
  border-right: 1px solid #FFFFFF;
  border-bottom: 1px solid #FFFFFF;
  background-color: #5a6162;
}

.dropdown ul {
  list-style: none;
  position: absolute;
  margin: 0;
  padding: 0;
  left: -85px;
  top: 26px;
  z-index: 4;
  display: none;
}

.dropup ul {
  top: auto;
  bottom: 24px;
}

.dropdown li {
  display: block;
  width: 120px;
  padding: 4px;
  background: #E8E8E8;
  border: 1px solid #5a6162;
  margin: 0 0 -1px 0;
  line-height: 16px;
}

.dropdown li:hover {
  background-color: #FFC;
}

.dropdown li.special {
  padding: 10px 4px;
}

.dropdown li.special:hover {
  background: #FFC;
}

#font_family_dropdown-list li {
  font-size: 1.4em;
}

#font_family {
  margin-left: 5px;
  margin-right: 0;
}

 #main_menu li#tool_open,  #main_menu li#tool_import {
  position: relative;
  overflow: hidden;
}

#tool_image {
  overflow: hidden;
}

#tool_open input,
#tool_import input,
#tool_image input {
  position: absolute;
  opacity: 0;
  font-size: 10em;
  top: -5px;
  right: -5px;
  margin: 0;
  cursor: pointer; /* Sadly doesn't appear to have an effect */
}

.disabled {
  opacity: 0.5;
  cursor: default;
}

.tool_sep {
  width: 1px;
  background: #888;
  border-left: 1px outset #EEE;
  margin: 2px 3px;
  padding: 0;
  height: 24px;
}

.width_label {
  padding-right: 5px;
}

#text {
  position: absolute;
  left: -9999px;
}

#url_notice {
  padding-top: 4px;
  display: none;
}

.bottom-icon {
  width: 22px;
}


#palette {
  float: right;
}

#stroke_expand {
  width: 0;
  overflow: hidden;
}

#toggle_stroke_tools {
  position: absolute;
  right: 0;
  top: 0;
  bottom: 0;
  width: 25px;
  text-align: center;
  border-radius: 0 3px 3px 0;
  margin: 0;
}

#toggle_stroke_tools:before {
  content: '>>';
  letter-spacing: -3px;
  font-weight: bold;
  color: #666;
}

.expanded #toggle_stroke_tools:before {
  content: '<<';
}

#toggle_stroke_tools:hover {
  background: white;
}

#tool_opacity { right: 0;}
<<<<<<< HEAD
=======

#tool_opacity {
  overflow: visible;
}

ul li.current {
  background-color: #F4E284;
}

 #copyright {
  text-align: right;
  padding-right: .3em;
}

.overlay {
  position: absolute;
  top: 0;
  right: 0;
  left: 0;
  bottom: 0;
  background-color: black;
  opacity: 0.6;
  z-index: 5;
}

#save_output_btns {
  display: none;
  text-align: left;
}

#save_output_btns p {
  margin: .5em 1.5em;
  display: inline-block;
}

#bg_blocks {
  overflow: auto;
  margin-left: 30px;
}

/* ------------ */
>>>>>>> 0aba0431

.dropdown li.tool_button {
  width: 24px;
}

<<<<<<< HEAD
ul li.current {
  background-color: #F4E284;
}

 #copyright {
  text-align: right;
  padding-right: .3em;
}

#svg_source_editor {
  display: none;
}

.overlay {
  position: absolute;
  top: 0;
  right: 0;
  left: 0;
  bottom: 0;
  background-color: black;
  opacity: 0.6;
  z-index: 5;
}

#svg_source_editor #svg_source_container {
  position: absolute;
  top: 30px;
  left: 30px;
  right: 30px;
  bottom: 30px;
  background-color: #B0B0B0;
  opacity: 1.0;
  text-align: center;
  border: 1px outset #777;
  z-index: 6;
}

#save_output_btns {
  display: none;
  text-align: left;
}

#save_output_btns p {
  margin: .5em 1.5em;
  display: inline-block;
}

#bg_blocks {
  overflow: auto;
  margin-left: 30px;
}

#svg_docprops #svg_docprops_container,
#svg_prefs #svg_prefs_container {
  position: absolute;
  top: 50px;
  padding: 10px;
  background-color: #B0B0B0;
  border: 1px outset #777;
  opacity: 1.0;
/*  width: 450px;*/
  font-family: Verdana, Helvetica, sans-serif;
  font-size: .8em;
  z-index: 20001;
}

/* ------------ */

.dropdown li.tool_button {
  width: 24px;
}

=======
>>>>>>> 0aba0431
@media screen and (max-width:1250px) {
  .expanded #palette_holder {
    left: 560px;
    overflow-x: scroll;
    padding: 0 5px;
    margin-top: 2px;
    height: 30px;
  }
  #tools_top {
    height: 71px;
    overflow-x: scroll;
  }
  #workarea, #sidepanels {
    top: 70px !important;
  }
  #rulers #ruler_corner,
  #rulers #ruler_x, #tools_left {
    top: 71px;
  }

  #rulers #ruler_y {
    top: 86px;
  }

  #cur_context_panel {
    top: 87px;
  }

  #selected_panel {
    clear: right;
  }
}

@media screen and (max-width:1100px) {
  #tools_bottom:not(.expanded) #palette_holder {
    left: 410px;
    overflow-x: scroll;
    padding: 0 5px;
    margin-top: 2px;
    height: 30px;
  }
}<|MERGE_RESOLUTION|>--- conflicted
+++ resolved
@@ -611,8 +611,6 @@
 }
 
 #tool_opacity { right: 0;}
-<<<<<<< HEAD
-=======
 
 #tool_opacity {
   overflow: visible;
@@ -654,87 +652,11 @@
 }
 
 /* ------------ */
->>>>>>> 0aba0431
 
 .dropdown li.tool_button {
   width: 24px;
 }
 
-<<<<<<< HEAD
-ul li.current {
-  background-color: #F4E284;
-}
-
- #copyright {
-  text-align: right;
-  padding-right: .3em;
-}
-
-#svg_source_editor {
-  display: none;
-}
-
-.overlay {
-  position: absolute;
-  top: 0;
-  right: 0;
-  left: 0;
-  bottom: 0;
-  background-color: black;
-  opacity: 0.6;
-  z-index: 5;
-}
-
-#svg_source_editor #svg_source_container {
-  position: absolute;
-  top: 30px;
-  left: 30px;
-  right: 30px;
-  bottom: 30px;
-  background-color: #B0B0B0;
-  opacity: 1.0;
-  text-align: center;
-  border: 1px outset #777;
-  z-index: 6;
-}
-
-#save_output_btns {
-  display: none;
-  text-align: left;
-}
-
-#save_output_btns p {
-  margin: .5em 1.5em;
-  display: inline-block;
-}
-
-#bg_blocks {
-  overflow: auto;
-  margin-left: 30px;
-}
-
-#svg_docprops #svg_docprops_container,
-#svg_prefs #svg_prefs_container {
-  position: absolute;
-  top: 50px;
-  padding: 10px;
-  background-color: #B0B0B0;
-  border: 1px outset #777;
-  opacity: 1.0;
-/*  width: 450px;*/
-  font-family: Verdana, Helvetica, sans-serif;
-  font-size: .8em;
-  z-index: 20001;
-}
-
-/* ------------ */
-
-.dropdown li.tool_button {
-  width: 24px;
-}
-
-=======
->>>>>>> 0aba0431
 @media screen and (max-width:1250px) {
   .expanded #palette_holder {
     left: 560px;
