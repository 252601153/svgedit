--- conflicted
+++ resolved
@@ -14,14 +14,6 @@
   # Default build command.
   command = "npm run build"
 
-<<<<<<< HEAD
-# Production context: all deploys from the Production branch set in your site's
-# deploy contexts will inherit these settings.
-[context."v7-preview"]
-  publish = "/"
-
-=======
->>>>>>> 0aba0431
 [context."release-v6.0.0"]
   publish = "/"
   command = "echo 'branch release-v6.0.0 already built'"
@@ -30,15 +22,9 @@
   publish = "/"
   command = "echo 'branch release-v5.1.0 already built'"
 
-<<<<<<< HEAD
-[context.master]
-  publish = "/"
-  command = "echo 'already built'"
 
 # Production context: all deploys from the Production branch set in your site's
 # deploy contexts will inherit these settings.
 [context."V7-preview"]
   publish = "/"
   command = "npm run build"
-=======
->>>>>>> 0aba0431
