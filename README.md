--- conflicted
+++ resolved
@@ -53,12 +53,8 @@
 Thanks to netlify, you can test the following versions: 
 
 latest master build (V6): https://svgedit.netlify.app/editor/index.html
-<<<<<<< HEAD
-V7 preview (under development): 
-=======
 
 V7 preview (under development): https://deploy-preview-465--svgedit.netlify.app/editor/index.html
->>>>>>> ded5e11e
 
 ## Installation
 
