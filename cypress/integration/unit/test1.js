--- conflicted
+++ resolved
@@ -34,11 +34,6 @@
     workarea.append(svgcanvas);
     const toolsLeft = document.createElement('div');
     toolsLeft.id = 'tools_left';
-<<<<<<< HEAD
- 
-=======
-
->>>>>>> 0aba0431
     svgEditor.append(workarea, toolsLeft);
     document.body.append(svgEditor);
 
