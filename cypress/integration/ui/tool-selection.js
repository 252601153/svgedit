import {
  visitAndApproveStorage
} from '../../support/ui-test-helper.js';

describe('UI - Tool selection', function () {
  beforeEach(() => {
    visitAndApproveStorage();
  });

  it('should set rectangle selection by click', function () {
    cy.get('#tools_rect')
      .should('not.have.attr', 'pressed');
    cy.get('#tools_rect')
<<<<<<< HEAD
      .trigger('click', {force: true})
=======
      .trigger('click', { force: true })
>>>>>>> 0aba0431
      .should('have.attr', 'pressed');
  });
});<|MERGE_RESOLUTION|>--- conflicted
+++ resolved
@@ -11,11 +11,7 @@
     cy.get('#tools_rect')
       .should('not.have.attr', 'pressed');
     cy.get('#tools_rect')
-<<<<<<< HEAD
-      .trigger('click', {force: true})
-=======
       .trigger('click', { force: true })
->>>>>>> 0aba0431
       .should('have.attr', 'pressed');
   });
 });