--- conflicted
+++ resolved
@@ -70,11 +70,7 @@
       .click({force: true});
     testSnapshot();
   });
-<<<<<<< HEAD
-  it('check tool_start', function () {
-=======
   it('check tool_star', function () {
->>>>>>> ea715623
     cy.get('#tool_star')
       .click({force: true});
     cy.get('#svgcontent')
@@ -83,8 +79,6 @@
       .trigger('mouseup', {force: true});
     cy.get('#svgcontent').toMatchSnapshot();
   });
-<<<<<<< HEAD
-=======
   it('check tool_polygon', function () {
     cy.get('#tool_polygon')
       .click({force: true});
@@ -94,5 +88,4 @@
       .trigger('mouseup', {force: true});
     cy.get('#svgcontent').toMatchSnapshot();
   });
->>>>>>> ea715623
 });