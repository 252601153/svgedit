import {
  visitAndApproveStorage
} from '../../support/ui-test-helper.js';

describe('UI - Control Points', function () {
  beforeEach(() => {
    visitAndApproveStorage();
  });

  it('Editor - No parameters: Drag control point of arc path', () => {
    const randomOffset = () => 2 + Math.round(10 + Math.random() * 40);
    cy.get('#tool_source').click();
    cy.get('#svg_source_textarea')
      .type('{selectall}', { force: true })
      .type(`<svg width="640" height="480" xmlns="http://www.w3.org/2000/svg">
   <g class="layer">
    <title>Layer 1</title>
    <path d="m187,194a114,62 0 1 0 219,2" id="svg_1" fill="#FF0000" stroke="#000000" stroke-width="5"/>
   </g>
<<<<<<< HEAD
  </svg>`, {force: true, parseSpecialCharSequences: false});
    cy.get('#tool_source_save').click({force: true});

    cy.get('#svg_1').click({force: true}).click({force: true});
=======
  </svg>`, { force: true, parseSpecialCharSequences: false });
    cy.get('#tool_source_save').click({ force: true });

    cy.get('#svg_1').click({ force: true }).click({ force: true });
>>>>>>> 0aba0431

    cy.get('#pathpointgrip_0').trigger('mousedown', { which: 1, force: true })
      .trigger('mousemove', randomOffset(), randomOffset(), { force: true })
      .trigger('mouseup', { force: true });
    cy.get('#pathpointgrip_1').trigger('mousedown', { which: 1, force: true })
      .trigger('mousemove', randomOffset(), randomOffset(), { force: true })
      .trigger('mouseup', { force: true });

    cy.get('#svg_1[d]').should('not.contain', 'NaN');
  });
});<|MERGE_RESOLUTION|>--- conflicted
+++ resolved
@@ -17,17 +17,10 @@
     <title>Layer 1</title>
     <path d="m187,194a114,62 0 1 0 219,2" id="svg_1" fill="#FF0000" stroke="#000000" stroke-width="5"/>
    </g>
-<<<<<<< HEAD
-  </svg>`, {force: true, parseSpecialCharSequences: false});
-    cy.get('#tool_source_save').click({force: true});
-
-    cy.get('#svg_1').click({force: true}).click({force: true});
-=======
   </svg>`, { force: true, parseSpecialCharSequences: false });
     cy.get('#tool_source_save').click({ force: true });
 
     cy.get('#svg_1').click({ force: true }).click({ force: true });
->>>>>>> 0aba0431
 
     cy.get('#pathpointgrip_0').trigger('mousedown', { which: 1, force: true })
       .trigger('mousemove', randomOffset(), randomOffset(), { force: true })
